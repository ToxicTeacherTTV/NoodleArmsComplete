import { eq, inArray, sql } from "drizzle-orm";
import type { PostgresJsDatabase } from "drizzle-orm/postgres-js";
import { memoryEntries } from "@shared/schema";
import { embeddingService } from "./embeddingService";
import { storage } from "../storage";
import Anthropic from '@anthropic-ai/sdk';
import { geminiService } from './gemini.js';

const anthropic = new Anthropic({
  apiKey: process.env.ANTHROPIC_API_KEY || '',
});

// Use the actual database schema type
type MemoryEntry = typeof memoryEntries.$inferSelect;

export interface DuplicateGroup {
  masterEntry: MemoryEntry;
  duplicates: MemoryEntry[];
  similarity: number;
  mergedContent: string;
  combinedImportance: number;
  combinedKeywords: string[];
  combinedRelationships: string[];
}

export class MemoryDeduplicator {

  private chunkArray<T>(items: T[], chunkSize: number): T[][] {
    if (chunkSize <= 0) {
      return [items];
    }

    const chunks: T[][] = [];
    for (let i = 0; i < items.length; i += chunkSize) {
      chunks.push(items.slice(i, i + chunkSize));
    }
    return chunks;
  }
  
  /**
   * Calculate text similarity using multiple techniques
   */
  calculateSimilarity(text1: string, text2: string): number {
    const similarity1 = this.jaccardSimilarity(text1, text2);
    const similarity2 = this.levenshteinSimilarity(text1, text2);
    const similarity3 = this.containmentSimilarity(text1, text2);
    
    // Weighted combination of similarity measures
    return (similarity1 * 0.4) + (similarity2 * 0.3) + (similarity3 * 0.3);
  }
  
  /**
   * Jaccard similarity using word sets
   */
  private jaccardSimilarity(text1: string, text2: string): number {
    const words1 = new Set(text1.toLowerCase().split(/\W+/).filter(w => w.length > 2));
    const words2 = new Set(text2.toLowerCase().split(/\W+/).filter(w => w.length > 2));
    
    const intersection = new Set(Array.from(words1).filter(x => words2.has(x)));
    const union = new Set([...Array.from(words1), ...Array.from(words2)]);
    
    return union.size > 0 ? intersection.size / union.size : 0;
  }
  
  /**
   * Normalized Levenshtein distance
   */
  private levenshteinSimilarity(text1: string, text2: string): number {
    const distance = this.levenshteinDistance(text1, text2);
    const maxLength = Math.max(text1.length, text2.length);
    return maxLength > 0 ? 1 - (distance / maxLength) : 1;
  }
  
  /**
   * Check if one text contains significant portions of the other
   */
  private containmentSimilarity(text1: string, text2: string): number {
    const shorter = text1.length < text2.length ? text1 : text2;
    const longer = text1.length < text2.length ? text2 : text1;
    
    if (shorter.length === 0) return 0;
    
    const shorterWords = shorter.toLowerCase().split(/\W+/).filter(w => w.length > 2);
    const longerLower = longer.toLowerCase();
    
    let matchedWords = 0;
    for (const word of shorterWords) {
      if (longerLower.includes(word)) {
        matchedWords++;
      }
    }
    
    return shorterWords.length > 0 ? matchedWords / shorterWords.length : 0;
  }
  
  /**
   * Levenshtein distance calculation
   */
  private levenshteinDistance(str1: string, str2: string): number {
    const matrix = [];
    
    for (let i = 0; i <= str2.length; i++) {
      matrix[i] = [i];
    }
    
    for (let j = 0; j <= str1.length; j++) {
      matrix[0][j] = j;
    }
    
    for (let i = 1; i <= str2.length; i++) {
      for (let j = 1; j <= str1.length; j++) {
        if (str2.charAt(i - 1) === str1.charAt(j - 1)) {
          matrix[i][j] = matrix[i - 1][j - 1];
        } else {
          matrix[i][j] = Math.min(
            matrix[i - 1][j - 1] + 1,
            matrix[i][j - 1] + 1,
            matrix[i - 1][j] + 1
          );
        }
      }
    }
    
    return matrix[str2.length][str1.length];
  }
  
  /**
   * Create a fingerprint for quick similarity filtering
   */
  private createFingerprint(content: string): string {
    const words = content.toLowerCase()
      .split(/\W+/)
      .filter(w => w.length > 3) // Only words longer than 3 chars
      .sort()
      .slice(0, 10); // Take first 10 significant words
    return words.join(' ');
  }

  /**
   * Quick pre-filter based on word overlap
   */
  private hasWordOverlap(text1: string, text2: string): boolean {
    const words1 = new Set(text1.toLowerCase().split(/\W+/).filter(w => w.length > 3));
    const words2 = new Set(text2.toLowerCase().split(/\W+/).filter(w => w.length > 3));
    
    // Check if they share at least 2 significant words
    let sharedWords = 0;
    for (const word of Array.from(words1)) {
      if (words2.has(word)) {
        sharedWords++;
        if (sharedWords >= 2) return true;
      }
    }
    return false;
  }

  /**
   * Find duplicate groups in a set of memory entries (OPTIMIZED)
   */
  async findDuplicateGroups(
    db: PostgresJsDatabase<any>,
    profileId: string,
    similarityThreshold: number = 0.7
  ): Promise<DuplicateGroup[]> {
    console.log(`🔍 Finding duplicate groups for profile ${profileId} with threshold ${similarityThreshold}`);
    
    // Get all memories for the profile
    const memories = await db
      .select()
      .from(memoryEntries)
      .where(eq(memoryEntries.profileId, profileId))
      .orderBy(memoryEntries.createdAt);
    
    console.log(`📊 Processing ${memories.length} memories...`);
    
    // Create fingerprints for quick filtering
    const memoriesWithFingerprints = memories.map(memory => ({
      ...memory,
      fingerprint: this.createFingerprint(memory.content)
    }));
    
    // Group by similar fingerprints first (reduces comparisons significantly)
    const fingerprintGroups = new Map<string, typeof memoriesWithFingerprints>();
    for (const memory of memoriesWithFingerprints) {
      const key = memory.fingerprint;
      if (!fingerprintGroups.has(key)) {
        fingerprintGroups.set(key, []);
      }
      fingerprintGroups.get(key)!.push(memory);
    }
    
    const duplicateGroups: DuplicateGroup[] = [];
    const processed = new Set<string>();
    let comparisons = 0;
    
    // Process fingerprint groups
    for (const [fingerprint, candidateGroup] of Array.from(fingerprintGroups.entries())) {
      if (candidateGroup.length < 2) continue; // Skip groups with only 1 member
      
      for (let i = 0; i < candidateGroup.length; i++) {
        if (processed.has(candidateGroup[i].id)) continue;
        
        const currentMemory = candidateGroup[i];
        const duplicates: MemoryEntry[] = [];
        
        // Only compare within the same fingerprint group and with word overlap
        for (let j = i + 1; j < candidateGroup.length; j++) {
          if (processed.has(candidateGroup[j].id)) continue;
          
          // Quick pre-filter: check word overlap
          if (!this.hasWordOverlap(currentMemory.content, candidateGroup[j].content)) {
            continue;
          }
          
          comparisons++;
          const similarity = this.calculateSimilarity(
            currentMemory.content,
            candidateGroup[j].content
          );
          
          if (similarity >= similarityThreshold) {
            duplicates.push(candidateGroup[j]);
            processed.add(candidateGroup[j].id);
          }
        }
        
        if (duplicates.length > 0) {
          processed.add(currentMemory.id);
          
          const group: DuplicateGroup = {
            masterEntry: currentMemory,
            duplicates: duplicates,
            similarity: duplicates.length > 0 ? 
              duplicates.reduce((sum, dup) => sum + this.calculateSimilarity(currentMemory.content, dup.content), 0) / duplicates.length : 
              1.0,
            mergedContent: this.mergeContent(currentMemory, duplicates),
            combinedImportance: this.calculateCombinedImportance(currentMemory, duplicates),
            combinedKeywords: this.mergeKeywords(currentMemory, duplicates),
            combinedRelationships: this.mergeRelationships(currentMemory, duplicates)
          };
          
          duplicateGroups.push(group);
        }
      }
    }
    
    console.log(`🎯 Found ${duplicateGroups.length} duplicate groups containing ${duplicateGroups.reduce((sum, group) => sum + group.duplicates.length + 1, 0)} total memories`);
    console.log(`⚡ Performed ${comparisons} similarity comparisons (reduced from ~${Math.pow(memories.length, 2) / 2})`);
    return duplicateGroups;
  }
  
  /**
   * Intelligently merge content from similar memories (simple version - picks best)
   * PUBLIC: Can be called by routes for manual merging
   */
  mergeContent(master: MemoryEntry, duplicates: MemoryEntry[]): string {
    const allEntries = [master, ...duplicates];
    
    // Find the most comprehensive version (longest content with most detail)
    const mostComprehensive = allEntries.reduce((best, current) => {
      const currentScore = current.content.length + ((current.importance || 1) * 10) + ((current.qualityScore || 5) * 5);
      const bestScore = best.content.length + ((best.importance || 1) * 10) + ((best.qualityScore || 5) * 5);
      return currentScore > bestScore ? current : best;
    });
    
    // If the most comprehensive is significantly more detailed, use it
    if (mostComprehensive.content.length > master.content.length * 1.3) {
      return mostComprehensive.content;
    }
    
    // Otherwise, keep the master content
    return master.content;
  }

  /**
   * AI-POWERED intelligent merge - combines ALL duplicate versions into one comprehensive memory
   * Uses Gemini 2.5 Pro (primary) with Claude Sonnet 4.5 (fallback)
   * PUBLIC: Can be called by routes for manual merging
   */
  async mergeContentWithAI(master: MemoryEntry, duplicates: MemoryEntry[]): Promise<string> {
    const allEntries = [master, ...duplicates];
    
    // Build the versions list
    const versionsText = allEntries
      .map((entry, idx) => {
        const label = idx === 0 ? 'PRIMARY' : `DUPLICATE ${idx}`;
        return `--- ${label} ---\nContent: ${entry.content}\nImportance: ${entry.importance || 1}/10\nQuality: ${entry.qualityScore || 5}/10\nKeywords: ${(entry.keywords || []).join(', ')}`;
      })
      .join('\n\n');

    const prompt = `You are merging duplicate memory entries from an AI personality database. Your task is to create ONE comprehensive memory that contains ALL unique facts and details from every version.

${versionsText}

MERGE INSTRUCTIONS:
1. Combine ALL unique facts and details from every version
2. Keep the most detailed/specific wording when versions overlap
3. Preserve all context that adds meaning (e.g., "stopped by tour guide" is important context)
4. Remove pure redundancy (don't repeat the same fact twice)
5. Maintain natural, coherent language
6. Keep it concise - focus on facts, not flowery language

OUTPUT: Return ONLY the merged memory content (one paragraph or a few sentences). No explanations, no metadata, just the final merged text.`;

    try {
      // 🎯 PRIMARY: Try Gemini first (free tier)
      const systemPrompt = 'You are a memory consolidation expert. Merge duplicate memories into comprehensive, factual entries.';
      const fullPrompt = `${systemPrompt}\n\n${prompt}`;
      
      const geminiResponse = await geminiService['ai'].models.generateContent({
        model: 'gemini-2.5-pro', // 🚫 NEVER Flash - hallucinates during merging
        contents: [{ role: 'user', parts: [{ text: fullPrompt }] }],
        config: {
          maxOutputTokens: 3000, // Increased to account for Gemini's "thinking tokens"
          temperature: 0.3
        }
      });
      
      // Extract text from Gemini response (same pattern as gemini.ts line 920)
      const mergedContent = geminiResponse.text || '';
      
      // Debug logging to diagnose empty responses
      console.log('🔍 Gemini response debug:', {
        hasText: !!geminiResponse.text,
        textLength: mergedContent.length,
        firstChars: mergedContent.substring(0, 100),
        responseKeys: Object.keys(geminiResponse || {}),
        candidates: geminiResponse.candidates?.length
      });
      
      if (!mergedContent || mergedContent.trim().length === 0) {
        console.error('❌ Gemini returned empty content. Full response:', JSON.stringify(geminiResponse, null, 2));
        throw new Error('Gemini returned empty content');
      }
      
      console.log('✅ Successfully merged memories using Gemini AI (length: ' + mergedContent.length + ' chars)');
      console.log('📝 Merged result preview:', mergedContent.substring(0, 200));
      
      console.log('✅ Successfully merged memories using Gemini AI');
      return mergedContent.trim();
      
    } catch (geminiError) {
      // 🔄 FALLBACK: Use Claude if Gemini fails
      console.log('❌ Gemini merge failed, falling back to Claude:', geminiError);
      
      try {
        const response = await anthropic.messages.create({
          model: 'claude-sonnet-4-5-20250929',
          max_tokens: 1000,
          temperature: 0.3,
          system: 'You are a memory consolidation expert. Merge duplicate memories into comprehensive, factual entries.',
          messages: [{
            role: 'user',
            content: prompt
          }]
        });

        const textContent = response.content.find(c => c.type === 'text');
        if (!textContent || textContent.type !== 'text') {
          throw new Error('No text content in response');
        }

        console.log('✅ Successfully merged memories using Claude AI (fallback)');
        return textContent.text.trim();
        
      } catch (claudeError) {
        console.error('❌ Both Gemini and Claude AI merge failed:', claudeError);
        // Fall back to simple merge
        console.log('⚠️ Falling back to simple merge (picks most comprehensive version)');
        return this.mergeContent(master, duplicates);
      }
    }
  }
  
  /**
   * Calculate combined importance score
   */
  private calculateCombinedImportance(master: MemoryEntry, duplicates: MemoryEntry[]): number {
    const allImportance = [master.importance || 1, ...duplicates.map(d => d.importance || 1)];
    const maxImportance = Math.max(...allImportance);
    const avgImportance = allImportance.reduce((sum, imp) => sum + imp, 0) / allImportance.length;
    
    // Use max importance but boost slightly based on multiple confirmations
    return Math.min(10, Math.round(maxImportance + (avgImportance * 0.1)));
  }
  
  /**
   * Merge keywords from all entries
   */
  private mergeKeywords(master: MemoryEntry, duplicates: MemoryEntry[]): string[] {
    const allKeywords = new Set<string>();
    
    if (master.keywords) {
      master.keywords.forEach(k => k && allKeywords.add(k));
    }
    
    duplicates.forEach(dup => {
      if (dup.keywords) {
        dup.keywords.forEach(k => k && allKeywords.add(k));
      }
    });
    
    return Array.from(allKeywords);
  }
  
  /**
   * Merge relationships from all entries
   */
  private mergeRelationships(master: MemoryEntry, duplicates: MemoryEntry[]): string[] {
    const allRelationships = new Set<string>();
    
    if (master.relationships) {
      master.relationships.forEach(r => r && allRelationships.add(r));
    }
    
    duplicates.forEach(dup => {
      if (dup.relationships) {
        dup.relationships.forEach(r => r && allRelationships.add(r));
      }
    });
    
    return Array.from(allRelationships);
  }
  
  /**
   * Execute the merge by updating master and deleting duplicates
   */
  async executeMerge(
    db: PostgresJsDatabase<any>,
    duplicateGroup: DuplicateGroup
  ): Promise<void> {
    console.log(`🔄 Merging duplicate group: master ${duplicateGroup.masterEntry.id} with ${duplicateGroup.duplicates.length} duplicates`);

    try {
      await db.transaction(async (tx) => {
        try {
          await tx.execute(sql`SET LOCAL statement_timeout TO '5s'`);
          await tx.execute(sql`SET LOCAL idle_in_transaction_session_timeout TO '3s'`);
        } catch (timeoutError) {
          console.warn('⚠️ Unable to set local timeouts for merge transaction - continuing anyway', timeoutError);
        }

        // Update the master entry with merged data
        await tx
          .update(memoryEntries)
          .set({
            content: duplicateGroup.mergedContent,
            importance: duplicateGroup.combinedImportance,
            keywords: duplicateGroup.combinedKeywords,
            relationships: duplicateGroup.combinedRelationships,
            retrievalCount: (duplicateGroup.masterEntry.retrievalCount || 0) + 
              duplicateGroup.duplicates.reduce((sum, dup) => sum + (dup.retrievalCount || 0), 0),
            qualityScore: Math.max(duplicateGroup.masterEntry.qualityScore || 5, 
              ...duplicateGroup.duplicates.map(d => d.qualityScore || 5)),
            updatedAt: sql`now()`
          })
          .where(eq(memoryEntries.id, duplicateGroup.masterEntry.id));

        // Delete duplicate entries
        if (duplicateGroup.duplicates.length > 0) {
          const CHUNK_SIZE = 50;
          const chunks = this.chunkArray(duplicateGroup.duplicates, CHUNK_SIZE);

          for (const chunk of chunks) {
            const ids = chunk.map(d => d.id);
            console.log(`   🗑️ Removing ${ids.length} duplicates in this chunk`);

            await tx
              .delete(memoryEntries)
              .where(inArray(memoryEntries.id, ids));
          }
        }

        console.log(`✅ Successfully merged duplicate group`);
      });
    } catch (error) {
      console.error(`❌ Failed to merge duplicate group:`, error);
      throw error;
    }
  }
  
  /**
   * Safer version of executeMerge with individual operations instead of transaction
   * This prevents long-running transactions that can timeout
   */
  async executeMergeSafe(
    db: PostgresJsDatabase<any>,
    duplicateGroup: DuplicateGroup
  ): Promise<void> {
    console.log(`🔄 Merging duplicate group: master ${duplicateGroup.masterEntry.id} with ${duplicateGroup.duplicates.length} duplicates`);
    
    try {
      // Update the master entry with merged data (single quick operation)
      await db
        .update(memoryEntries)
        .set({
          content: duplicateGroup.mergedContent,
          importance: duplicateGroup.combinedImportance,
          keywords: duplicateGroup.combinedKeywords,
          relationships: duplicateGroup.combinedRelationships,
          retrievalCount: (duplicateGroup.masterEntry.retrievalCount || 0) + 
            duplicateGroup.duplicates.reduce((sum, dup) => sum + (dup.retrievalCount || 0), 0),
          qualityScore: Math.max(duplicateGroup.masterEntry.qualityScore || 5, 
            ...duplicateGroup.duplicates.map(d => d.qualityScore || 5)),
          updatedAt: sql`now()`
        })
        .where(eq(memoryEntries.id, duplicateGroup.masterEntry.id));
      
      // Delete duplicate entries (single quick operation)
      if (duplicateGroup.duplicates.length > 0) {
        await db
          .delete(memoryEntries)
          .where(inArray(memoryEntries.id, duplicateGroup.duplicates.map(d => d.id)));
      }
      
      console.log(`✅ Successfully merged duplicate group`);
    } catch (error) {
      console.error(`❌ Failed to merge duplicate group:`, error);
      throw error;
    }
  }
  
  /**
   * Auto-merge duplicates above a high confidence threshold
   * 🚀 NOW USES VECTOR EMBEDDINGS (same as deep scan) for consistent results!
   * 🛡️ SAFE: Processes in batches with retry logic and connection error handling
   */
  async autoMergeDuplicates(
    db: PostgresJsDatabase<any>,
    profileId: string,
    autoMergeThreshold: number = 0.9
  ): Promise<number> {
    console.log(`🚀 Auto-merging high-confidence duplicates using VECTOR EMBEDDINGS (threshold: ${autoMergeThreshold})`);

    const MAX_AUTOMERGE_CANDIDATES = 5000;

    // 🚀 Use vector-based detection (same as deep scan!)
    const memories = await storage.getRecentMemoriesWithEmbeddings(profileId, MAX_AUTOMERGE_CANDIDATES);

    if (memories.length === MAX_AUTOMERGE_CANDIDATES) {
      console.log(
        `⚠️ Loaded ${MAX_AUTOMERGE_CANDIDATES} memories (cap reached). Run again after resolving current duplicates to process older entries.`
      );
    }

    console.log(`📊 Processing ${memories.length} memories with stored embeddings...`);
    
    const duplicateGroups: DuplicateGroup[] = [];
    const processedIds = new Set<string>();
    
    // Find all duplicate groups using vector embeddings
    for (const memory of memories) {
      if (processedIds.has(memory.id)) continue;
      
      // 🚀 OPTIMIZATION: Use stored embeddings directly (no API call!)
      const vectorDuplicates = embeddingService.findDuplicatesFromStoredEmbeddings(
        memory,
        memories,
        autoMergeThreshold
      );
      
      // Filter out already processed duplicates
      const actualDuplicates = vectorDuplicates
        .filter(dup => !processedIds.has(dup.id))
        .map(dup => {
          // Find the full memory entry
          const fullEntry = memories.find(m => m.id === dup.id);
          return fullEntry!;
        });
      
      if (actualDuplicates.length > 0) {
        // Build a DuplicateGroup using the same structure as text-based method
        const group: DuplicateGroup = {
          masterEntry: memory,
          duplicates: actualDuplicates,
          similarity: vectorDuplicates.length > 0 ? 
            vectorDuplicates.reduce((sum, dup) => sum + dup.similarity, 0) / vectorDuplicates.length : 
            1.0,
          mergedContent: this.mergeContent(memory, actualDuplicates),
          combinedImportance: this.calculateCombinedImportance(memory, actualDuplicates),
          combinedKeywords: this.mergeKeywords(memory, actualDuplicates),
          combinedRelationships: this.mergeRelationships(memory, actualDuplicates)
        };
        
        duplicateGroups.push(group);
        
        // Mark the master AND all duplicates as processed
        processedIds.add(memory.id);
        actualDuplicates.forEach(dup => processedIds.add(dup.id));
      }
    }
    
    console.log(`✅ Found ${duplicateGroups.length} duplicate groups using vector embeddings`);
    
    // 🛡️ Process ONE GROUP AT A TIME with delays and connection refresh to avoid Neon timeouts
    let mergedCount = 0;
    let successCount = 0;
    let errorCount = 0;
<<<<<<< HEAD
    const MAX_GROUPS_PER_RUN = 5; // Reduced to 5 groups to stay well under timeout
    const DELAY_BETWEEN_GROUPS = 500; // Increased delay to let connection pool refresh
    const CONNECTION_REFRESH_INTERVAL = 2; // Refresh connection every N groups
=======
    const MAX_GROUPS_PER_RUN = 6; // Only process a handful of groups per run to stay well under timeout
    const DELAY_BETWEEN_GROUPS = 200; // Small delay between each group
>>>>>>> 88f69dd1
    
    const groupsToProcess = duplicateGroups.slice(0, MAX_GROUPS_PER_RUN);
    console.log(`📦 Processing ${groupsToProcess.length} groups (of ${duplicateGroups.length} total)...`);
    
    for (let i = 0; i < groupsToProcess.length; i++) {
      const group = groupsToProcess[i];
      
      // Refresh connection every few groups to prevent stale connections
      if (i > 0 && i % CONNECTION_REFRESH_INTERVAL === 0) {
        try {
          console.log('🔄 Refreshing database connection...');
          await db.execute(sql`SELECT pg_sleep(0.1)`);
        } catch (refreshError) {
          console.warn('⚠️ Connection refresh failed, continuing anyway');
        }
      }
      
      try {
        console.log(`🔄 [${i+1}/${groupsToProcess.length}] Merging: "${group.masterEntry.content.substring(0, 50)}..." (${group.duplicates.length} duplicates)`);
        
        // Execute merge with shorter timeout tolerance
        await this.executeMergeSafe(db, group);
        mergedCount += group.duplicates.length;
        successCount++;
        
        console.log(`✅ Merged successfully`);
      } catch (error: any) {
        errorCount++;
        console.error(`❌ Failed to merge:`, error.message || error);
        
        // If connection error (Neon timeout), stop gracefully
        if (error.code === '57P01' || error.code === '08P01' || 
            error.message?.includes('connection') || 
            error.message?.includes('terminating') ||
            error.message?.includes('timeout')) {
          console.error(`⚠️ Database connection error - stopping gracefully`);
          console.log(`📊 Progress: ${successCount} groups merged, ${mergedCount} duplicates eliminated`);
          return mergedCount;
        }
        
        // For other errors, continue with next group
        console.warn(`   Skipping and continuing...`);
      }
      
      // Delay between groups to let the connection pool breathe
      if (i < groupsToProcess.length - 1) {
        await new Promise(resolve => setTimeout(resolve, DELAY_BETWEEN_GROUPS));
      }
    }
    
    console.log(`🎯 Auto-merge complete: ${successCount} groups merged, ${errorCount} failed, eliminated ${mergedCount} duplicate memories`);
    
    if (errorCount > 0) {
      console.warn(`⚠️ ${errorCount} groups failed to merge - you may want to run again or review manually`);
    }
    
    return mergedCount;
  }
  
  /**
   * Check if a new memory is a duplicate of existing memories (LEGACY: text-based)
   */
  async checkForDuplicates(
    db: PostgresJsDatabase<any>,
    profileId: string,
    newContent: string,
    similarityThreshold: number = 0.8
  ): Promise<MemoryEntry[]> {
    const existingMemories = await db
      .select()
      .from(memoryEntries)
      .where(eq(memoryEntries.profileId, profileId));
    
    const duplicates: MemoryEntry[] = [];
    
    for (const memory of existingMemories) {
      const similarity = this.calculateSimilarity(newContent, memory.content);
      if (similarity >= similarityThreshold) {
        duplicates.push(memory);
      }
    }
    
    return duplicates;
  }

  /**
   * 🌟 NEW: Check for duplicates using vector embeddings
   * This catches semantic duplicates that text-based methods miss
   * 
   * Similarity thresholds:
   * - 0.95-1.0: Exact/near duplicate (auto-merge or block)
   * - 0.90-0.95: Very similar (flag for review)
   * - 0.80-0.90: Related topic (check for contradiction)
   */
  async checkForDuplicatesUsingVectors(
    profileId: string,
    newContent: string,
    similarityThreshold: number = 0.90
  ): Promise<Array<{ id: string; content: string; similarity: number }>> {
    try {
      console.log(`🔍 Vector duplicate check: "${newContent.substring(0, 50)}..." (threshold: ${similarityThreshold})`);
      
      const duplicates = await embeddingService.findDuplicatesByEmbedding(
        newContent,
        profileId,
        similarityThreshold
      );
      
      if (duplicates.length > 0) {
        console.log(`⚠️ Found ${duplicates.length} potential duplicates:`);
        duplicates.forEach(dup => {
          console.log(`  - ${(dup.similarity * 100).toFixed(1)}% similar: "${dup.content.substring(0, 50)}..."`);
        });
      } else {
        console.log(`✅ No duplicates found above ${(similarityThreshold * 100).toFixed(0)}% similarity`);
      }
      
      return duplicates;
      
    } catch (error) {
      console.error('❌ Vector duplicate detection failed:', error);
      // Fallback to empty array rather than crashing
      return [];
    }
  }

  /**
   * 🌟 NEW: Smart duplicate handling with automatic decisions
   * - similarity >= 0.95: Exact duplicate, block creation
   * - similarity >= 0.90: Very similar, flag for user review
   * - similarity < 0.90: Not a duplicate, allow creation
   */
  async handleDuplicateDetection(
    profileId: string,
    newContent: string
  ): Promise<{
    isDuplicate: boolean;
    action: 'block' | 'flag' | 'allow';
    duplicates: Array<{ id: string; content: string; similarity: number }>;
    reason: string;
  }> {
    const duplicates = await this.checkForDuplicatesUsingVectors(profileId, newContent, 0.90);
    
    if (duplicates.length === 0) {
      return {
        isDuplicate: false,
        action: 'allow',
        duplicates: [],
        reason: 'No similar memories found'
      };
    }
    
    const highestSimilarity = duplicates[0].similarity;
    
    if (highestSimilarity >= 0.95) {
      return {
        isDuplicate: true,
        action: 'block',
        duplicates,
        reason: `Near-exact duplicate detected (${(highestSimilarity * 100).toFixed(1)}% similar)`
      };
    } else if (highestSimilarity >= 0.90) {
      return {
        isDuplicate: true,
        action: 'flag',
        duplicates,
        reason: `Very similar memory exists (${(highestSimilarity * 100).toFixed(1)}% similar) - review recommended`
      };
    } else {
      return {
        isDuplicate: false,
        action: 'allow',
        duplicates,
        reason: 'Similar memories found but not duplicates'
      };
    }
  }

  /**
   * 🔍 DEEP SCAN: Find all duplicate groups across the entire memory corpus
   * Configurable scan depth: 100, 500, 1000, or ALL memories
   * 🚀 OPTIMIZED: Uses stored embeddings instead of regenerating for each comparison
   */
  async deepScanDuplicates(
    profileId: string,
    scanDepth: number | 'ALL' = 100,
    similarityThreshold: number = 0.90
  ): Promise<{
    scannedCount: number;
    duplicateGroups: Array<{
      masterId: string;
      masterContent: string;
      duplicates: Array<{ id: string; content: string; similarity: number }>;
    }>;
    totalDuplicates: number;
  }> {
    console.log(`🔍 Starting deep duplicate scan (depth: ${scanDepth}, threshold: ${similarityThreshold})`);
    
    // 🚀 OPTIMIZATION: Load all memories with embeddings ONCE at the start
    const limit = scanDepth === 'ALL' ? 999999 : scanDepth;
    const memories = await storage.getRecentMemoriesWithEmbeddings(profileId, limit);
    
    console.log(`📊 Scanning ${memories.length} memories for duplicates using stored embeddings (no API calls needed)...`);
    
    const duplicateGroups: Array<{
      masterId: string;
      masterContent: string;
      duplicates: Array<{ id: string; content: string; similarity: number }>;
    }> = [];
    
    const processedIds = new Set<string>();
    let totalDuplicates = 0;
    
    // Check each memory against all others using stored embeddings
    for (let i = 0; i < memories.length; i++) {
      const memory = memories[i];
      
      // Skip if already processed as a duplicate
      if (processedIds.has(memory.id)) continue;
      
      // 🚀 OPTIMIZATION: Use stored embeddings directly (no API call!)
      const duplicates = embeddingService.findDuplicatesFromStoredEmbeddings(
        memory,
        memories,
        similarityThreshold
      );
      
      // Filter out already processed duplicates
      const actualDuplicates = duplicates.filter(
        dup => !processedIds.has(dup.id)
      );
      
      if (actualDuplicates.length > 0) {
        duplicateGroups.push({
          masterId: memory.id,
          masterContent: memory.content,
          duplicates: actualDuplicates
        });
        
        // Mark all duplicates as processed
        actualDuplicates.forEach(dup => processedIds.add(dup.id));
        totalDuplicates += actualDuplicates.length;
        
        console.log(`  Found group: "${memory.content.substring(0, 40)}..." has ${actualDuplicates.length} duplicates`);
      }
      
      // Progress update every 50 memories
      if ((i + 1) % 50 === 0) {
        console.log(`  Progress: ${i + 1}/${memories.length} memories scanned...`);
      }
    }
    
    console.log(`✅ Deep scan complete: Found ${duplicateGroups.length} groups with ${totalDuplicates} total duplicates`);
    
    return {
      scannedCount: memories.length,
      duplicateGroups,
      totalDuplicates
    };
  }
}

export const memoryDeduplicator = new MemoryDeduplicator();<|MERGE_RESOLUTION|>--- conflicted
+++ resolved
@@ -596,14 +596,11 @@
     let mergedCount = 0;
     let successCount = 0;
     let errorCount = 0;
-<<<<<<< HEAD
+
     const MAX_GROUPS_PER_RUN = 5; // Reduced to 5 groups to stay well under timeout
     const DELAY_BETWEEN_GROUPS = 500; // Increased delay to let connection pool refresh
     const CONNECTION_REFRESH_INTERVAL = 2; // Refresh connection every N groups
-=======
-    const MAX_GROUPS_PER_RUN = 6; // Only process a handful of groups per run to stay well under timeout
-    const DELAY_BETWEEN_GROUPS = 200; // Small delay between each group
->>>>>>> 88f69dd1
+
     
     const groupsToProcess = duplicateGroups.slice(0, MAX_GROUPS_PER_RUN);
     console.log(`📦 Processing ${groupsToProcess.length} groups (of ${duplicateGroups.length} total)...`);
