import { useState, useEffect } from "react";
import { useQuery, useMutation, useQueryClient } from "@tanstack/react-query";
import { useLocation } from "wouter";
import { Card, CardContent, CardHeader, CardTitle } from "@/components/ui/card";
import { Button } from "@/components/ui/button";
import { Badge } from "@/components/ui/badge";
import { Input } from "@/components/ui/input";
import { Tabs, TabsContent, TabsList, TabsTrigger } from "@/components/ui/tabs";
import { Progress } from "@/components/ui/progress";
import { ScrollArea } from "@/components/ui/scroll-area";
import { Separator } from "@/components/ui/separator";
import { Dialog, DialogContent, DialogDescription, DialogFooter, DialogHeader, DialogTitle, DialogTrigger } from "@/components/ui/dialog";
import { DropdownMenu, DropdownMenuContent, DropdownMenuItem, DropdownMenuTrigger, DropdownMenuLabel, DropdownMenuSeparator } from "@/components/ui/dropdown-menu";
import { Textarea } from "@/components/ui/textarea";
import { Slider } from "@/components/ui/slider";
import { Checkbox } from "@/components/ui/checkbox";
import { Switch } from "@/components/ui/switch";
import { Search, Brain, CheckCircle, XCircle, AlertTriangle, ThumbsUp, ThumbsDown, Ban, ChevronUp, ChevronDown, Scissors, Loader2, Shield, Copy, Merge, Users, MapPin, Calendar, Plus, Trash2, Sparkles, Zap, Scan } from "lucide-react";
import { useToast } from "@/hooks/use-toast";
import { apiRequest } from "@/lib/queryClient";
import { ProtectedFactsManager } from "@/components/protected-facts-manager";
import { MemoryAnalytics } from "@/components/memory-analytics";
import MemoryPanel from "@/components/memory-panel";
import DocumentPanel from "@/components/document-panel";
import PersonalityPanel from "@/components/personality-panel";
import DiscordManagementPanel from "@/components/discord-management-panel";
import ContentLibraryPanel from "@/components/content-library-panel";
import ContentIngestionPanel from "@/components/content-ingestion-panel";
import { IntelligenceDashboard } from "@/components/intelligence-dashboard";
import PodcastManagementPanel from "@/components/podcast-management-panel";
import SystemOperationsSummary from "@/components/system-operations-summary";
<<<<<<< HEAD
import type { ChaosState, MemoryStats, PersonalityState, Document as KnowledgeDocument, TimelineAuditResult } from "@/types";
=======
import type { ChaosState, MemoryStats, PersonalityState, Document as KnowledgeDocument } from "@/types";
>>>>>>> 9846cd3f

interface MemoryFact {
  id: string;
  content: string;
  confidence: number;
  supportCount: number;
  importance: number;
  status: 'ACTIVE' | 'DEPRECATED' | 'AMBIGUOUS';
  source: string;
  createdAt: string;
  canonicalKey: string;
  isProtected: boolean;
}

interface ContradictionGroup {
  groupId: string;
  facts: MemoryFact[];
  primaryFact: MemoryFact;
  conflictingFacts: MemoryFact[];
  severity: 'HIGH' | 'MEDIUM' | 'LOW';
  explanation: string;
}

interface EntityConfig {
  isEnabled: boolean;
  version?: string;
  id?: string;
  updatedAt?: string;
}

interface Person {
  id: string;
  canonicalName: string;
  disambiguation?: string;
  aliases?: string[];
  relationship?: string;
  description?: string;
}

interface Place {
  id: string;
  canonicalName: string;
  locationType?: string;
  description?: string;
}

interface Event {
  id: string;
  canonicalName: string;
  eventDate?: string;
  description?: string;
  isCanonical?: boolean;
}

interface Entities {
  people: Person[];
  places: Place[];
  events: Event[];
}

// Auto-Approval Stats Component
function AutoApprovalStats() {
  const { data: weeklyStats } = useQuery<{
    totalAutoApproved: number;
    averagePerDay: number;
    peakDay: string;
    peakCount: number;
    categoryTrends: Record<string, number>;
  }>({
    queryKey: ['/api/flags/auto-approve/stats'],
    refetchInterval: 30000, // Refetch every 30 seconds
  });

  if (!weeklyStats) {
    return null;
  }

  return (
    <div className="grid grid-cols-3 gap-3 mt-2">
      <div className="text-center p-2 bg-white dark:bg-gray-900 rounded">
        <div className="text-lg font-bold text-blue-600">{weeklyStats.totalAutoApproved}</div>
        <div className="text-xs text-muted-foreground">This Week</div>
      </div>
      <div className="text-center p-2 bg-white dark:bg-gray-900 rounded">
        <div className="text-lg font-bold text-blue-600">{weeklyStats.averagePerDay.toFixed(1)}</div>
        <div className="text-xs text-muted-foreground">Avg/Day</div>
      </div>
      <div className="text-center p-2 bg-white dark:bg-gray-900 rounded">
        <div className="text-lg font-bold text-blue-600">{weeklyStats.peakCount}</div>
        <div className="text-xs text-muted-foreground">Peak Day</div>
      </div>
    </div>
  );
}

export default function BrainManagement() {
  const { toast } = useToast();
  const queryClient = useQueryClient();
  
  // Get active profile and other data needed for moved components
  const { data: activeProfile } = useQuery({
    queryKey: ['/api/profiles/active'],
    refetchInterval: false,
  });

  const { data: memoryStats } = useQuery<MemoryStats>({
    queryKey: ['/api/memory/stats'],
    refetchInterval: 120000,
  });

  const { data: documents } = useQuery<KnowledgeDocument[]>({
    queryKey: ['/api/documents'],
    refetchInterval: false,
  });

  const { data: chaosState } = useQuery<ChaosState>({
    queryKey: ['/api/chaos/state'],
    refetchInterval: 10000,
  });

  const { data: personalityState } = useQuery<PersonalityState>({
    queryKey: ['/api/personality/state'],
    refetchInterval: 5000,
  });

<<<<<<< HEAD
  const { data: timelineHealth } = useQuery<TimelineAuditResult>({
    queryKey: ['/api/entities/events/timeline-health'],
    refetchInterval: 60000,
  });

  const timelineRepairMutation = useMutation({
    mutationFn: async (dryRun = false): Promise<TimelineAuditResult> => {
      const response = await fetch('/api/entities/events/timeline-repair', {
        method: 'POST',
        headers: { 'Content-Type': 'application/json' },
        body: JSON.stringify({ dryRun }),
      });

      if (!response.ok) {
        throw new Error('Failed to reconcile event timelines');
      }

      return response.json();
    },
    onSuccess: (result) => {
      toast({
        title: result.updatesApplied > 0 ? 'Timeline reconciled' : 'Timeline audit complete',
        description: result.updatesApplied > 0
          ? `Marked ${result.updatesApplied} memory fact${result.updatesApplied === 1 ? '' : 's'} as ambiguous.`
          : 'No changes were required. All event facts look consistent.',
      });
      queryClient.invalidateQueries({ queryKey: ['/api/entities/events/timeline-health'] });
      queryClient.invalidateQueries({ queryKey: ['/api/memory/stats'] });
      queryClient.invalidateQueries({ queryKey: ['/api/memory/high-confidence'] });
      queryClient.invalidateQueries({ queryKey: ['/api/memory/medium-confidence'] });
      queryClient.invalidateQueries({ queryKey: ['/api/memory/low-confidence'] });
    },
    onError: (error: Error) => {
      toast({
        title: 'Timeline reconciliation failed',
        description: error.message,
        variant: 'destructive',
      });
    },
  });

=======
>>>>>>> 9846cd3f
  // Entity system queries
  const { data: entityConfig } = useQuery<EntityConfig>({
    queryKey: ['/api/entities/config'],
    refetchInterval: false,
  });

  const { data: entities } = useQuery<Entities>({
    queryKey: ['/api/entities'],
    refetchInterval: false,
  });

  // 🔍 NEW: Preview cleaning mutation
  const previewCleaningMutation = useMutation({
    mutationFn: async (): Promise<{ previews: any[]; totalFound: number; previewsAvailable: number }> => {
      const response = await fetch('/api/memory/preview-cleaning');
      if (!response.ok) {
        throw new Error('Failed to preview cleaning');
      }
      return response.json();
    },
    onSuccess: (data) => {
      setCleaningPreviews(data.previews);
      setSelectedPreviewIds(new Set()); // Reset selections
      setShowPreviewDialog(true);
      
      if (data.previewsAvailable === 0) {
        toast({
          title: "No Wall-of-Text Facts Found",
          description: "All your facts are already clean!",
        });
      } else {
        toast({
          title: "Preview Ready",
          description: `Found ${data.previewsAvailable} facts that can be cleaned.`,
        });
      }
    },
    onError: (error) => {
      toast({
        title: "Preview Failed",
        description: error.message || "Failed to preview cleaning",
        variant: "destructive",
      });
    },
  });

  // ✂️ NEW: Apply selected cleaning changes mutation
  const applyCleaningMutation = useMutation({
    mutationFn: async (selectedFactIds: string[]): Promise<{ applied: number; message: string }> => {
      const response = await fetch('/api/memory/apply-cleaning', {
        method: 'POST',
        headers: {
          'Content-Type': 'application/json',
        },
        body: JSON.stringify({ selectedFactIds }),
      });
      if (!response.ok) {
        throw new Error('Failed to apply cleaning');
      }
      return response.json();
    },
    onSuccess: (data) => {
      // Fix: Use same cache invalidation pattern as single apply
      queryClient.invalidateQueries({ 
        predicate: (query) => 
          Array.isArray(query.queryKey) && 
          (query.queryKey[0] as string).startsWith('/api/memory')
      });
      setShowPreviewDialog(false);
      setCleaningPreviews([]);
      setSelectedPreviewIds(new Set());
      
      toast({
        title: "Cleaning Applied Successfully",
        description: `Cleaned ${data.applied} facts as requested.`,
      });
    },
    onError: (error) => {
      toast({
        title: "Cleaning Failed",
        description: error.message || "Failed to apply cleaning",
        variant: "destructive",
      });
    },
  });

  // 🔧 LEGACY: Reprocess wall-of-text facts mutation (kept for backup)
  const reprocessFactsMutation = useMutation({
    mutationFn: async (): Promise<{ cleaned: number; totalFound: number; message: string }> => {
      const response = await fetch('/api/memory/reprocess-facts', {
        method: 'POST',
        headers: {
          'Content-Type': 'application/json',
        },
      });
      if (!response.ok) {
        throw new Error('Failed to reprocess facts');
      }
      return response.json();
    },
    onSuccess: (data) => {
      queryClient.invalidateQueries({ queryKey: ['/api/memory'] });
      toast({
        title: "Facts Reprocessed Successfully",
        description: `Cleaned ${data.cleaned} wall-of-text facts out of ${data.totalFound} found.`,
      });
    },
    onError: (error) => {
      toast({
        title: "Reprocessing Failed",
        description: error.message || "Failed to reprocess facts",
        variant: "destructive",
      });
    },
  });

  // Mutation for updating fact content and confidence
  const updateFactMutation = useMutation({
    mutationFn: async ({ factId, content, confidence }: { factId: string; content: string; confidence: number }) => {
      const response = await fetch(`/api/memory/entries/${factId}`, {
        method: 'PATCH',
        body: JSON.stringify({ content, confidence }),
        headers: { 'Content-Type': 'application/json' }
      });
      if (!response.ok) {
        throw new Error('Failed to update fact');
      }
      return response.json();
    },
    onSuccess: () => {
      // Fix: Invalidate all memory-related queries
      queryClient.invalidateQueries({ 
        predicate: (query) => 
          Array.isArray(query.queryKey) && 
          (query.queryKey[0] as string).startsWith('/api/memory')
      });
      toast({
        title: "Fact updated successfully",
        description: "Changes have been saved",
      });
      setEditingFact(null);
    },
    onError: (error) => {
      toast({
        title: "Update failed",
        description: error.message || "Failed to update fact",
        variant: "destructive",
      });
    },
  });

  // Mutation for making a fact protected
  const makeProtectedMutation = useMutation({
    mutationFn: async (factId: string) => {
      const response = await fetch(`/api/memory/entries/${factId}/protect`, {
        method: 'PATCH',
        headers: { 'Content-Type': 'application/json' }
      });
      if (!response.ok) {
        throw new Error('Failed to make fact protected');
      }
      return response.json();
    },
    onSuccess: () => {
      // Invalidate all memory-related queries to refresh the UI
      queryClient.invalidateQueries({ 
        predicate: (query) => 
          Array.isArray(query.queryKey) && 
          (query.queryKey[0] as string).startsWith('/api/memory')
      });
      toast({
        title: "Fact Protected",
        description: "This fact is now permanently protected with 100% confidence",
      });
    },
    onError: (error) => {
      toast({
        title: "Protection Failed",
        description: error.message || "Failed to protect fact",
        variant: "destructive",
      });
    },
  });

  // Mutation for scanning all facts for contradictions
  const scanContradictionsMutation = useMutation({
    mutationFn: async (): Promise<{ found: number; message: string }> => {
      const response = await fetch('/api/memory/scan-contradictions', {
        method: 'POST',
        headers: { 'Content-Type': 'application/json' }
      });
      if (!response.ok) {
        throw new Error('Failed to scan for contradictions');
      }
      return response.json();
    },
    onSuccess: (data) => {
      queryClient.invalidateQueries({ 
        predicate: (query) => 
          Array.isArray(query.queryKey) && 
          (query.queryKey[0] as string).startsWith('/api/memory')
      });
      toast({
        title: "Contradiction Scan Complete",
        description: data.message,
      });
    },
    onError: (error) => {
      toast({
        title: "Scan Failed",
        description: error.message || "Failed to scan for contradictions",
        variant: "destructive",
      });
    },
  });

  // Entity system mutations
  const toggleEntitySystemMutation = useMutation({
    mutationFn: async (enabled: boolean) => {
      const response = await fetch('/api/entities/config', {
        method: 'POST',
        headers: { 'Content-Type': 'application/json' },
        body: JSON.stringify({ enabled })
      });
      if (!response.ok) {
        throw new Error('Failed to toggle entity system');
      }
      return response.json();
    },
    onSuccess: () => {
      queryClient.invalidateQueries({ queryKey: ['/api/entities/config'] });
      toast({
        title: entityConfig?.isEnabled ? "Entity System Disabled" : "Entity System Enabled",
        description: entityConfig?.isEnabled 
          ? "Entity detection and linking is now disabled" 
          : "Entity detection and linking is now enabled",
      });
    },
    onError: (error) => {
      toast({
        title: "Toggle Failed",
        description: error.message || "Failed to toggle entity system",
        variant: "destructive",
      });
    },
  });

  const extractEntitiesFromMemoriesMutation = useMutation({
    mutationFn: async () => {
      const memoriesResponse = await fetch('/api/memory/entries');
      if (!memoriesResponse.ok) {
        throw new Error('Failed to fetch memories');
      }
      const memories = await memoriesResponse.json();
      const memoryIds = memories.slice(0, 20).map((m: any) => m.id);
      
      const response = await fetch('/api/entities/batch-extract', {
        method: 'POST',
        headers: { 'Content-Type': 'application/json' },
        body: JSON.stringify({ memoryIds })
      });
      if (!response.ok) {
        throw new Error('Failed to extract entities');
      }
      return response.json();
    },
    onSuccess: (data: any) => {
      queryClient.invalidateQueries({ queryKey: ['/api/entities'] });
      toast({
        title: "Entity Extraction Complete",
        description: `Extracted ${data.totalEntitiesDetected} entities from ${data.processedMemories} memories`,
      });
    },
    onError: (error) => {
      toast({
        title: "Extraction Failed",
        description: error.message || "Failed to extract entities",
        variant: "destructive",
      });
    },
  });

  // Entity editing mutations
  const updateEntityMutation = useMutation({
    mutationFn: async ({ type, id, data }: { type: 'person' | 'place' | 'event'; id: string; data: any }) => {
      const endpoint = type === 'person' ? 'people' : type === 'place' ? 'places' : 'events';
      const response = await fetch(`/api/entities/${endpoint}/${id}`, {
        method: 'PUT',
        headers: { 'Content-Type': 'application/json' },
        body: JSON.stringify(data),
      });
      if (!response.ok) {
        throw new Error(`Failed to update ${type}`);
      }
      return response.json();
    },
    onSuccess: () => {
      queryClient.invalidateQueries({ queryKey: ['/api/entities'] });
      setShowEntityEditDialog(false);
      setEditingEntity(null);
      toast({
        title: "Entity Updated",
        description: "Entity has been updated successfully",
      });
    },
    onError: (error) => {
      toast({
        title: "Update Failed",
        description: error.message || "Failed to update entity",
        variant: "destructive",
      });
    },
  });

  const deleteEntityMutation = useMutation({
    mutationFn: async ({ type, id }: { type: 'person' | 'place' | 'event'; id: string }) => {
      const endpoint = type === 'person' ? 'people' : type === 'place' | 'place' ? 'places' : 'events';
      const response = await fetch(`/api/entities/${endpoint}/${id}`, {
        method: 'DELETE',
      });
      if (!response.ok) {
        throw new Error(`Failed to delete ${type}`);
      }
      return response.json();
    },
    onSuccess: () => {
      queryClient.invalidateQueries({ queryKey: ['/api/entities'] });
      toast({
        title: "Entity Deleted",
        description: "Entity has been deleted successfully",
      });
    },
    onError: (error) => {
      toast({
        title: "Delete Failed",
        description: error.message || "Failed to delete entity",
        variant: "destructive",
      });
    },
  });

  const mergeEntitiesMutation = useMutation({
    mutationFn: async ({ type, primaryId, duplicateId }: { type: 'person' | 'place' | 'event'; primaryId: string; duplicateId: string }) => {
      const endpoint = type === 'person' ? 'people' : type === 'place' ? 'places' : 'events';
      const response = await apiRequest('POST', `/api/entities/${endpoint}/merge`, {
        primaryId,
        duplicateId
      });
      return response.json();
    },
    onSuccess: () => {
      queryClient.invalidateQueries({ queryKey: ['/api/entities'] });
      toast({
        title: "Entities Merged",
        description: "Duplicate entity merged successfully. All memories have been transferred.",
      });
      setMergeMode(null);
      setSelectedForMerge([]);
      setShowMergeDialog(false);
    },
    onError: (error) => {
      toast({
        title: "Merge Failed",
        description: error.message || "Failed to merge entities",
        variant: "destructive",
      });
    },
  });

  const [, setLocation] = useLocation();
  const [searchQuery, setSearchQuery] = useState("");
  const [selectedTab, setSelectedTab] = useState("recent-memories");
  const [sortBy, setSortBy] = useState<'confidence' | 'date'>('confidence');
  const [sortOrder, setSortOrder] = useState<'asc' | 'desc'>('desc');
  
  // Edit dialog state
  const [editingFact, setEditingFact] = useState<MemoryFact | null>(null);
  const [editContent, setEditContent] = useState("");
  const [editConfidence, setEditConfidence] = useState(50);

  // Preview cleaning dialog state
  const [showPreviewDialog, setShowPreviewDialog] = useState(false);
  const [cleaningPreviews, setCleaningPreviews] = useState<any[]>([]);
  const [selectedPreviewIds, setSelectedPreviewIds] = useState<Set<string>>(new Set());

  // Single fact cleaning dialog state
  const [showSingleCleanDialog, setShowSingleCleanDialog] = useState(false);
  const [singleCleanPreview, setSingleCleanPreview] = useState<any>(null);

  // Flag management state
  const [selectedFlagType, setSelectedFlagType] = useState<string>('all');
  const [flagSearchTerm, setFlagSearchTerm] = useState<string>('');
  
  // Duplicates state
  const [similarityThreshold, setSimilarityThreshold] = useState<number>(0.8);
  const [duplicateGroups, setDuplicateGroups] = useState<any[]>([]);
  const [isLoadingDuplicates, setIsLoadingDuplicates] = useState(false);
  const [autoMergeInProgress, setAutoMergeInProgress] = useState(false);
  const [deepScanInProgress, setDeepScanInProgress] = useState(false);
  const [savedScanDate, setSavedScanDate] = useState<string | null>(null);
  const [showMergeEditDialog, setShowMergeEditDialog] = useState(false);
  const [mergeEditGroup, setMergeEditGroup] = useState<any>(null);
  const [mergeEditText, setMergeEditText] = useState("");

  // Load saved duplicate scan results on mount
  useEffect(() => {
    const loadSavedScan = async () => {
      try {
        console.log('📡 Fetching saved duplicate scan...');
        const response = await fetch('/api/memory/saved-duplicate-scan');
        if (!response.ok) {
          console.log('❌ Saved scan fetch failed:', response.status);
          return;
        }
        
        const data = await response.json();
        console.log('📦 Saved scan data:', {
          hasSavedScan: data.hasSavedScan,
          groupsLength: data.duplicateGroups?.length,
          threshold: data.similarityThreshold,
          createdAt: data.createdAt
        });
        
        if (data.hasSavedScan && data.duplicateGroups.length > 0) {
          setDuplicateGroups(data.duplicateGroups);
          setSimilarityThreshold(data.similarityThreshold);
          setSavedScanDate(data.createdAt);
          console.log(`✅ Loaded saved scan: ${data.duplicateGroups.length} duplicate groups from ${new Date(data.createdAt).toLocaleString()}`);
        } else {
          console.log('ℹ️ No saved scan to load');
        }
      } catch (error) {
        console.error('❌ Failed to load saved duplicate scan:', error);
      }
    };

    loadSavedScan();
  }, []);

  // Entity editing state
  const [editingEntity, setEditingEntity] = useState<{type: 'person' | 'place' | 'event', data: any} | null>(null);
  const [showEntityEditDialog, setShowEntityEditDialog] = useState(false);
  const [showEntityMemoriesDialog, setShowEntityMemoriesDialog] = useState(false);
  const [selectedEntityForMemories, setSelectedEntityForMemories] = useState<{id: string, name: string, type: 'person' | 'place' | 'event'} | null>(null);
  
  // Entity merging state
  const [mergeMode, setMergeMode] = useState<{type: 'person' | 'place' | 'event'} | null>(null);
  const [selectedForMerge, setSelectedForMerge] = useState<string[]>([]);
  const [showMergeDialog, setShowMergeDialog] = useState(false);
  const [showMergeSelectionDialog, setShowMergeSelectionDialog] = useState(false);
  const [mergeForm, setMergeForm] = useState({
    canonicalName: '',
    disambiguation: '',
    aliases: [] as string[],
    relationship: '',
    description: '',
    locationType: '',
    eventDate: '',
    isCanonical: false
  });

  // Query to fetch memories for selected entity
  const { data: entityMemories, isLoading: entityMemoriesLoading } = useQuery({
    queryKey: ['/api/entities', selectedEntityForMemories?.type, selectedEntityForMemories?.id, 'memories'],
    queryFn: async () => {
      if (!selectedEntityForMemories) return [];
      const endpoint = selectedEntityForMemories.type === 'person' ? 'people' :
                      selectedEntityForMemories.type === 'place' ? 'places' : 'events';
      const response = await fetch(`/api/entities/${endpoint}/${selectedEntityForMemories.id}/memories`);
      if (!response.ok) throw new Error('Failed to fetch entity memories');
      return response.json();
    },
    enabled: !!selectedEntityForMemories && showEntityMemoriesDialog,
  });
  const [entityEditForm, setEntityEditForm] = useState({
    canonicalName: '',
    disambiguation: '',
    aliases: [''],
    relationship: '',
    description: '',
    locationType: '',
    eventDate: '',
    isCanonical: false
  });

  // Profile editing state
  const [isProfileModalOpen, setIsProfileModalOpen] = useState(false);
  const [profileForm, setProfileForm] = useState({
    name: "",
    coreIdentity: "",
    knowledgeBase: ""
  });

  // Profile update mutation
  const updateProfileMutation = useMutation({
    mutationFn: async (profileData: { name: string; coreIdentity: string; knowledgeBase: string }) => {
      const response = await fetch(`/api/profiles/${activeProfile?.id}`, {
        method: 'PUT',
        headers: { 'Content-Type': 'application/json' },
        body: JSON.stringify(profileData),
      });
      if (!response.ok) throw new Error('Failed to update profile');
      return response.json();
    },
    onSuccess: () => {
      queryClient.invalidateQueries({ queryKey: ['/api/profiles/active'] });
      setIsProfileModalOpen(false);
      toast({
        title: "Profile Updated",
        description: "Core identity and personality have been saved successfully",
      });
    },
    onError: (error) => {
      toast({
        title: "Update Failed",
        description: error.message || "Failed to update profile",
        variant: "destructive",
      });
    },
  });

  // Profile modal handlers
  const openProfileManager = () => {
    if (activeProfile) {
      setProfileForm({
        name: activeProfile.name || "",
        coreIdentity: activeProfile.coreIdentity || "",
        knowledgeBase: activeProfile.knowledgeBase || ""
      });
      setIsProfileModalOpen(true);
    }
  };

  const handleProfileSave = () => {
    updateProfileMutation.mutate(profileForm);
  };

  // Entity editing handlers
  const openEntityEditDialog = (type: 'person' | 'place' | 'event', data: any) => {
    setEditingEntity({ type, data });
    
    // Pre-populate form with current data
    setEntityEditForm({
      canonicalName: data.canonicalName || '',
      disambiguation: data.disambiguation || '',
      aliases: data.aliases?.length > 0 ? data.aliases : [''],
      relationship: data.relationship || '',
      description: data.description || '',
      locationType: data.locationType || '',
      eventDate: data.eventDate || '',
      isCanonical: data.isCanonical || false
    });
    
    setShowEntityEditDialog(true);
  };

  const handleEntitySave = () => {
    if (!editingEntity) return;

    const formData: any = {
      canonicalName: entityEditForm.canonicalName,
      disambiguation: entityEditForm.disambiguation,
      aliases: entityEditForm.aliases.filter(alias => alias.trim() !== ''),
      description: entityEditForm.description,
    };

    // Add type-specific fields
    if (editingEntity.type === 'person') {
      formData.relationship = entityEditForm.relationship;
    } else if (editingEntity.type === 'place') {
      formData.locationType = entityEditForm.locationType;
    } else if (editingEntity.type === 'event') {
      formData.eventDate = entityEditForm.eventDate;
      formData.isCanonical = entityEditForm.isCanonical;
    }

    updateEntityMutation.mutate({
      type: editingEntity.type,
      id: editingEntity.data.id,
      data: formData
    });
  };

  const handleEntityDelete = (type: 'person' | 'place' | 'event', id: string, name: string) => {
    if (confirm(`Are you sure you want to delete "${name}"? This action cannot be undone.`)) {
      deleteEntityMutation.mutate({ type, id });
    }
  };

  const showEntityMemories = (type: 'person' | 'place' | 'event', id: string, name: string) => {
    setSelectedEntityForMemories({ id, name, type });
    setShowEntityMemoriesDialog(true);
  };

  const startMergeFlow = (type: 'person' | 'place' | 'event', entityId: string) => {
    setMergeMode({ type });
    setSelectedForMerge([entityId]);
    setShowMergeSelectionDialog(true);
  };

  const selectMergeTarget = (targetId: string) => {
    const fullSelection = [selectedForMerge[0], targetId];
    setSelectedForMerge(fullSelection);
    
    // Get both entities
    const entity1 = mergeMode?.type === 'person' 
      ? entities.people?.find((p: Person) => p.id === fullSelection[0])
      : mergeMode?.type === 'place'
      ? entities.places?.find((p: Place) => p.id === fullSelection[0])
      : entities.events?.find((e: Event) => e.id === fullSelection[0]);
      
    const entity2 = mergeMode?.type === 'person' 
      ? entities.people?.find((p: Person) => p.id === targetId)
      : mergeMode?.type === 'place'
      ? entities.places?.find((p: Place) => p.id === targetId)
      : entities.events?.find((e: Event) => e.id === targetId);
    
    if (entity1 && entity2) {
      // Combine aliases from both entities (remove duplicates)
      const combinedAliases = Array.from(new Set([
        ...(entity1.aliases || []),
        ...(entity2.aliases || [])
      ]));
      
      // Combine descriptions (if both exist, separate with newline)
      let combinedDescription = entity1.description || '';
      if (entity2.description) {
        combinedDescription = combinedDescription 
          ? `${combinedDescription}\n\n${entity2.description}`
          : entity2.description;
      }
      
      // Initialize merge form with primary entity's data + combined fields
      setMergeForm({
        canonicalName: entity1.canonicalName,
        disambiguation: entity1.disambiguation || entity2.disambiguation || '',
        aliases: combinedAliases,
        relationship: entity1.relationship || entity2.relationship || '',
        description: combinedDescription,
        locationType: entity1.locationType || entity2.locationType || '',
        eventDate: entity1.eventDate || entity2.eventDate || '',
        isCanonical: entity1.isCanonical || entity2.isCanonical || false
      });
    }
    
    setShowMergeSelectionDialog(false);
    setShowMergeDialog(true);
  };

  const confirmMerge = () => {
    if (!mergeMode || selectedForMerge.length !== 2) return;
    const [primaryId, duplicateId] = selectedForMerge;
    
    mergeEntitiesMutation.mutate({
      type: mergeMode.type,
      primaryId,
      duplicateId,
      mergedData: mergeForm
    });
  };

  const addMergeAlias = () => {
    setMergeForm({
      ...mergeForm,
      aliases: [...mergeForm.aliases, '']
    });
  };

  const updateMergeAlias = (index: number, value: string) => {
    const newAliases = [...mergeForm.aliases];
    newAliases[index] = value;
    setMergeForm({
      ...mergeForm,
      aliases: newAliases
    });
  };

  const removeMergeAlias = (index: number) => {
    if (mergeForm.aliases.length > 0) {
      const newAliases = mergeForm.aliases.filter((_, i) => i !== index);
      setMergeForm({
        ...mergeForm,
        aliases: newAliases
      });
    }
  };

  const addAliasField = () => {
    setEntityEditForm({
      ...entityEditForm,
      aliases: [...entityEditForm.aliases, '']
    });
  };

  const updateAlias = (index: number, value: string) => {
    const newAliases = [...entityEditForm.aliases];
    newAliases[index] = value;
    setEntityEditForm({
      ...entityEditForm,
      aliases: newAliases
    });
  };

  const removeAlias = (index: number) => {
    if (entityEditForm.aliases.length > 1) {
      const newAliases = entityEditForm.aliases.filter((_, i) => i !== index);
      setEntityEditForm({
        ...entityEditForm,
        aliases: newAliases
      });
    }
  };

  // Find duplicates mutation
  const findDuplicatesMutation = useMutation({
    mutationFn: async (threshold: number) => {
      const response = await fetch(`/api/memory/duplicates?threshold=${threshold}`);
      if (!response.ok) throw new Error('Failed to find duplicates');
      return response.json();
    },
    onSuccess: (data) => {
      setDuplicateGroups(data.groups || []);
      setIsLoadingDuplicates(false);
      toast({
        title: "Duplicates Found",
        description: `Found ${data.groups?.length || 0} groups of similar memories`,
      });
    },
    onError: (error) => {
      setIsLoadingDuplicates(false);
      toast({
        title: "Error Finding Duplicates",
        description: error.message,
        variant: "destructive",
      });
    },
  });

  // Deep scan duplicates mutation
  const deepScanDuplicatesMutation = useMutation({
    mutationFn: async ({ scanDepth, threshold }: { scanDepth: number | 'ALL'; threshold: number }) => {
      const response = await fetch('/api/memory/deep-scan-duplicates', {
        method: 'POST',
        headers: { 'Content-Type': 'application/json' },
        body: JSON.stringify({ scanDepth, similarityThreshold: threshold }),
      });
      if (!response.ok) throw new Error('Failed to perform deep scan');
      return response.json();
    },
    onSuccess: (data) => {
      console.log('🔍 Deep scan response:', {
        hasDuplicateGroups: !!data.duplicateGroups,
        groupsLength: data.duplicateGroups?.length,
        totalDuplicates: data.totalDuplicates,
        scannedCount: data.scannedCount,
        savedToDatabase: data.savedToDatabase,
        warning: data.warning,
        fullData: data
      });
      setDeepScanInProgress(false);
      setDuplicateGroups(data.duplicateGroups || []);
      setSavedScanDate(new Date().toISOString());
      console.log('✅ Set duplicate groups:', data.duplicateGroups?.length || 0);
      
      if (data.warning || !data.savedToDatabase) {
        toast({
          title: "⚠️ Deep Scan Complete (With Warning)",
          description: data.warning || `Scan completed but results weren't saved to database. Found ${data.duplicateGroups?.length || 0} duplicate groups (${data.totalDuplicates || 0} total duplicates). You can still work with them below.`,
          duration: 10000,
        });
      } else {
        toast({
          title: "Deep Scan Complete",
          description: `Scanned ${data.scannedCount} memories, found ${data.duplicateGroups?.length || 0} duplicate groups (${data.totalDuplicates || 0} total duplicates)`,
          duration: 8000,
        });
      }
    },
    onError: (error) => {
      setDeepScanInProgress(false);
      toast({
        title: "Deep Scan Failed",
        description: error.message,
        variant: "destructive",
      });
    },
  });

  // Auto merge mutation
  const autoMergeMutation = useMutation({
    mutationFn: async (threshold: number) => {
      const response = await fetch('/api/memory/auto-merge', {
        method: 'POST',
        headers: { 'Content-Type': 'application/json' },
        body: JSON.stringify({ threshold }),
      });
      if (!response.ok) throw new Error('Failed to auto-merge');
      return response.json();
    },
    onSuccess: (data) => {
      setAutoMergeInProgress(false);
      queryClient.invalidateQueries({ queryKey: ['/api/memory'] });
      toast({
        title: "Auto-merge Complete",
        description: `Merged ${data.mergedCount || 0} groups of duplicates`,
      });
      // Refresh duplicate search
      if (duplicateGroups.length > 0) {
        findDuplicatesMutation.mutate(similarityThreshold);
      }
    },
    onError: (error) => {
      setAutoMergeInProgress(false);
      toast({
        title: "Auto-merge Failed",
        description: error.message,
        variant: "destructive",
      });
    },
  });

  // Quick merge mutation (no editing, just merge)
  const quickMergeMutation = useMutation({
    mutationFn: async ({ masterEntryId, duplicateIds }: { masterEntryId: string; duplicateIds: string[] }) => {
      const response = await fetch('/api/memory/merge-group', {
        method: 'POST',
        headers: { 'Content-Type': 'application/json' },
        body: JSON.stringify({ masterEntryId, duplicateIds }),
      });
      if (!response.ok) throw new Error('Failed to merge group');
      return response.json();
    },
    onSuccess: (data, variables) => {
      queryClient.invalidateQueries({ queryKey: ['/api/memory'] });
      
      // Remove the merged group from duplicateGroups state
      const mergedIds = [variables.masterEntryId, ...variables.duplicateIds];
      setDuplicateGroups(prevGroups => 
        prevGroups.filter(group => {
          // Keep groups that don't contain any of the merged memory IDs
          const groupMemoryIds = [
            group.masterEntry?.id || group.masterId,
            ...(group.duplicates?.map((d: any) => d.id) || [])
          ].filter(Boolean);
          
          return !groupMemoryIds.some(id => mergedIds.includes(id));
        })
      );
      
      toast({
        title: "Group Merged",
        description: `Successfully merged ${data.mergedCount} duplicates. Group removed from list.`,
      });
    },
    onError: (error) => {
      toast({
        title: "Merge Failed",
        description: error.message,
        variant: "destructive",
      });
    },
  });

  // Manual merge mutation
  const manualMergeMutation = useMutation({
    mutationFn: async ({ primaryId, duplicateIds, mergedContent }: { primaryId: string; duplicateIds: string[]; mergedContent?: string }) => {
      const response = await fetch('/api/memory/merge', {
        method: 'POST',
        headers: { 'Content-Type': 'application/json' },
        body: JSON.stringify({ primaryId, duplicateIds, mergedContent }),
      });
      if (!response.ok) throw new Error('Failed to merge memories');
      return response.json();
    },
    onSuccess: (data, variables) => {
      queryClient.invalidateQueries({ queryKey: ['/api/memory'] });
      
      // Remove the merged group from duplicateGroups state
      const mergedIds = [variables.primaryId, ...variables.duplicateIds];
      setDuplicateGroups(prevGroups => 
        prevGroups.filter(group => {
          // Keep groups that don't contain any of the merged memory IDs
          const groupMemoryIds = [
            group.masterEntry?.id,
            ...(group.duplicates?.map((d: any) => d.id) || [])
          ].filter(Boolean);
          
          return !groupMemoryIds.some(id => mergedIds.includes(id));
        })
      );
      
      // Close the merge edit dialog
      setShowMergeEditDialog(false);
      setMergeEditGroup(null);
      setMergeEditText("");
      
      toast({
        title: "Memories Merged",
        description: `Successfully merged ${data.mergedCount} memories. Group removed from list.`,
      });
    },
    onError: (error) => {
      toast({
        title: "Merge Failed",
        description: error.message,
        variant: "destructive",
      });
    },
  });

  // Fetch flags data
  const { data: flagsData } = useQuery({
    queryKey: ['/api/flags/pending'],
    queryFn: async () => {
      const response = await fetch('/api/flags/pending?limit=1000');
      if (!response.ok) throw new Error('Failed to fetch flags');
      return response.json();
    },
  });

  // Fetch flag analytics
  const { data: flagAnalytics } = useQuery({
    queryKey: ['/api/flags/analytics'],
    queryFn: async () => {
      const response = await fetch('/api/flags/analytics');
      if (!response.ok) throw new Error('Failed to fetch flag analytics');
      return response.json();
    },
  });

  // Flag review mutation
  const reviewFlagMutation = useMutation({
    mutationFn: async ({ flagId, reviewStatus, notes }: { flagId: string; reviewStatus: 'APPROVED' | 'REJECTED'; notes?: string }) => {
      const response = await apiRequest('PUT', `/api/flags/${flagId}/review`, {
        reviewStatus,
        reviewNotes: notes || '',
        reviewedBy: 'user'
      });
      return response;
    },
    onSuccess: () => {
      queryClient.invalidateQueries({ queryKey: ['/api/flags/pending'] });
      queryClient.invalidateQueries({ queryKey: ['/api/flags/analytics'] });
      toast({ title: "Flag reviewed successfully!" });
    },
    onError: () => {
      toast({ title: "Failed to review flag", variant: "destructive" });
    },
  });

  // Batch importance review mutation
  const batchImportanceReviewMutation = useMutation({
    mutationFn: async ({ 
      targetType, 
      targetId, 
      selectedImportance, 
      notes 
    }: { 
      targetType: string; 
      targetId: string; 
      selectedImportance: 'high_importance' | 'medium_importance' | 'low_importance'; 
      notes?: string;
    }) => {
      const response = await apiRequest('PUT', '/api/flags/importance/batch-review', {
        targetType,
        targetId,
        selectedImportance,
        reviewedBy: 'user',
        reviewNotes: notes
      });
      return response;
    },
    onSuccess: (data: any) => {
      queryClient.invalidateQueries({ queryKey: ['/api/flags/pending'] });
      queryClient.invalidateQueries({ queryKey: ['/api/flags/analytics'] });
      toast({ title: `Importance set! ${data.message}` });
    },
    onError: () => {
      toast({ title: "Failed to review importance flags", variant: "destructive" });
    },
  });

  // Function to open edit dialog
  const openEditDialog = (fact: MemoryFact) => {
    setEditingFact(fact);
    setEditContent(fact.content);
    setEditConfidence(fact.confidence);
  };

  // Function to save edited fact
  const saveEditedFact = () => {
    if (editingFact) {
      updateFactMutation.mutate({
        factId: editingFact.id,
        content: editContent,
        confidence: editConfidence
      });
    }
  };

  // Functions for preview cleaning dialog
  const togglePreviewSelection = (factId: string) => {
    const newSelected = new Set(selectedPreviewIds);
    if (newSelected.has(factId)) {
      newSelected.delete(factId);
    } else {
      newSelected.add(factId);
    }
    setSelectedPreviewIds(newSelected);
  };

  const selectAllPreviews = () => {
    setSelectedPreviewIds(new Set(cleaningPreviews.map(p => p.id)));
  };

  const deselectAllPreviews = () => {
    setSelectedPreviewIds(new Set());
  };

  const applySelectedCleaning = () => {
    if (selectedPreviewIds.size > 0) {
      applyCleaningMutation.mutate(Array.from(selectedPreviewIds));
    }
  };

  // Function to check if a fact looks like wall-of-text
  const isWallOfText = (fact: MemoryFact) => {
    const content = fact.content.toLowerCase();
    const hasUserMarkers = /(\byou\s|user:|^### |^> |what|how|why|hey nicky)/i.test(fact.content);
    const hasAIMarkers = /(nicky|assistant:|dente|noodle arms)/i.test(content);
    const isLong = fact.content.length > 300;
    
    return hasUserMarkers && hasAIMarkers && isLong;
  };

  // ✂️ Single fact cleaning mutation
  const cleanSingleFactMutation = useMutation({
    mutationFn: async (factId: string) => {
      const response = await apiRequest('POST', `/api/memory/entries/${factId}/clean`);
      return await response.json();
    },
    onSuccess: (data, factId) => {
      toast({
        title: "Wall-of-Text Cleaned!",
        description: `Successfully split into ${data.createdCount} atomic facts`,
      });
      
      // Invalidate queries to refresh the fact lists
      queryClient.invalidateQueries({ queryKey: ['/api/memory/entries'] });
      queryClient.invalidateQueries({ queryKey: ['/api/memory/high-confidence'] });
      queryClient.invalidateQueries({ queryKey: ['/api/memory/medium-confidence'] });
      queryClient.invalidateQueries({ queryKey: ['/api/memory/low-confidence'] });
      queryClient.invalidateQueries({ queryKey: ['/api/memory/stats'] });
    },
    onError: (error: any) => {
      toast({
        title: "Cleaning Failed",
        description: error.message || "Failed to clean wall-of-text",
        variant: "destructive",
      });
    },
  });

  // ✂️ NEW: Apply single fact cleaning mutation
  const applySingleCleaningMutation = useMutation({
    mutationFn: async (factId: string): Promise<{ applied: number; message: string }> => {
      const response = await fetch('/api/memory/apply-cleaning', {
        method: 'POST',
        headers: {
          'Content-Type': 'application/json',
        },
        body: JSON.stringify({ selectedFactIds: [factId] }),
      });
      if (!response.ok) {
        throw new Error('Failed to apply cleaning');
      }
      return response.json();
    },
    onSuccess: (data) => {
      // Fix: Invalidate all memory-related queries
      queryClient.invalidateQueries({ 
        predicate: (query) => 
          Array.isArray(query.queryKey) && 
          (query.queryKey[0] as string).startsWith('/api/memory')
      });
      setShowSingleCleanDialog(false);
      setSingleCleanPreview(null);
      
      toast({
        title: "Fact Cleaned Successfully",
        description: "Wall-of-text content has been cleaned and simplified.",
      });
    },
    onError: (error) => {
      toast({
        title: "Cleaning Failed",
        description: error.message || "Failed to apply cleaning",
        variant: "destructive",
      });
    },
  });

  // Shared component for fact action buttons
  const FactActions = ({ fact, variant = "standard" }: { fact: MemoryFact; variant?: "standard" | "compact" }) => (
    <div className="flex items-center space-x-2">
      {variant === "compact" ? (
        <>
          <Button
            size="sm"
            variant="ghost"
            onClick={() => openEditDialog(fact)}
            data-testid={`button-boost-all-${fact.id}`}
            title="Edit fact"
          >
            <ThumbsUp className="h-3 w-3" />
          </Button>
          <Button
            size="sm"
            variant="ghost"
            onClick={() => deprecateFactMutation.mutate(fact.id)}
            data-testid={`button-deprecate-all-${fact.id}`}
          >
            <ThumbsDown className="h-3 w-3" />
          </Button>
          {!fact.isProtected && (
            <Button
              size="sm"
              variant="ghost"
              onClick={() => makeProtectedMutation.mutate(fact.id)}
              disabled={makeProtectedMutation.isPending && makeProtectedMutation.variables === fact.id}
              data-testid={`button-protect-compact-${fact.id}`}
              title="Make Protected (100% confidence, cannot be contradicted)"
            >
              {makeProtectedMutation.isPending && makeProtectedMutation.variables === fact.id ? (
                <Loader2 className="h-3 w-3 animate-spin" />
              ) : (
                <Shield className="h-3 w-3" />
              )}
            </Button>
          )}
          {isWallOfText(fact) && (
            <Button
              size="sm"
              variant="ghost"
              onClick={() => cleanSingleFactMutation.mutate(fact.id)}
              disabled={cleanSingleFactMutation.isPending}
              data-testid={`button-clean-single-${fact.id}`}
              title="Clean wall-of-text"
            >
              {cleanSingleFactMutation.isPending ? (
                <Loader2 className="h-3 w-3 animate-spin" />
              ) : (
                <Scissors className="h-3 w-3" />
              )}
            </Button>
          )}
          <input
            type="number"
            min="0"
            max="100"
            defaultValue={fact.confidence || 50}
            className="w-12 h-7 text-xs border rounded text-center"
            data-testid={`input-confidence-${fact.id}`}
            onBlur={(e) => {
              const newConfidence = parseInt(e.target.value);
              if (newConfidence >= 0 && newConfidence <= 100 && newConfidence !== fact.confidence) {
                updateFactMutation.mutate({ factId: fact.id, content: fact.content, confidence: newConfidence });
              }
            }}
            title="Manual confidence (0-100)"
          />
          <span className="text-xs text-muted-foreground">%</span>
        </>
      ) : (
        <>
          <Button
            size="sm"
            variant="outline"
            onClick={() => openEditDialog(fact)}
            data-testid={`button-boost-${fact.id}`}
          >
            <ThumbsUp className="h-4 w-4 mr-1" />
            EDIT CONFIDENCE
          </Button>
          {!fact.isProtected && (
            <Button
              size="sm"
              variant="secondary"
              onClick={() => makeProtectedMutation.mutate(fact.id)}
              disabled={makeProtectedMutation.isPending && makeProtectedMutation.variables === fact.id}
              data-testid={`button-protect-${fact.id}`}
            >
              <Shield className="h-4 w-4 mr-1" />
              {makeProtectedMutation.isPending && makeProtectedMutation.variables === fact.id ? "PROTECTING..." : "MAKE PROTECTED"}
            </Button>
          )}
          <Button
            size="sm"
            variant="destructive"
            onClick={() => deprecateFactMutation.mutate(fact.id)}
            data-testid={`button-edit-false-${fact.id}`}
          >
            <ThumbsDown className="h-4 w-4 mr-1" />
            FALSE
          </Button>
          {isWallOfText(fact) && (
            <Button
              size="sm"
              variant="secondary"
              onClick={() => cleanSingleFactMutation.mutate(fact.id)}
              disabled={cleanSingleFactMutation.isPending}
              data-testid={`button-preview-clean-single-${fact.id}`}
            >
              {cleanSingleFactMutation.isPending ? (
                <Loader2 className="h-4 w-4 mr-1 animate-spin" />
              ) : (
                <Scissors className="h-4 w-4 mr-1" />
              )}
              CLEAN WALL-OF-TEXT
            </Button>
          )}
        </>
      )}
    </div>
  );

  // activeProfile and memoryStats already declared above

  const { data: highConfidenceFacts = [] } = useQuery<MemoryFact[]>({
    queryKey: ['/api/memory/high-confidence'],
  });

  // 🚀 NEW: Medium confidence facts query
  const { data: mediumConfidenceFacts = [] } = useQuery<MemoryFact[]>({
    queryKey: ['/api/memory/medium-confidence'],
  });

  const { data: lowConfidenceFacts = [] } = useQuery<MemoryFact[]>({
    queryKey: ['/api/memory/low-confidence'],
  });

  const { data: contradictions = [] } = useQuery<ContradictionGroup[]>({
    queryKey: ['/api/memory/contradictions'],
  });

  const { data: allFacts = [] } = useQuery<MemoryFact[]>({
    queryKey: ['/api/memory/entries'],
  });

  // Mutations

  const resolveContradictionMutation = useMutation({
    mutationFn: async ({ winnerFactId, loserFactId }: { winnerFactId: string; loserFactId: string }) => {
      const response = await fetch('/api/memory/resolve-contradiction', {
        method: 'POST',
        headers: { 'Content-Type': 'application/json' },
        body: JSON.stringify({ winnerFactId, loserFactId }),
      });
      return response.json();
    },
    onSuccess: () => {
      // Fix: Invalidate all memory-related queries
      queryClient.invalidateQueries({ 
        predicate: (query) => 
          Array.isArray(query.queryKey) && 
          (query.queryKey[0] as string).startsWith('/api/memory')
      });
      toast({ title: "Contradiction resolved!" });
    },
  });

  const boostFactMutation = useMutation({
    mutationFn: async (factId: string) => {
      const response = await fetch(`/api/memory/entries/${factId}/boost`, {
        method: 'POST',
      });
      return response.json();
    },
    onSuccess: () => {
      // Fix: Invalidate all memory-related queries
      queryClient.invalidateQueries({ 
        predicate: (query) => 
          Array.isArray(query.queryKey) && 
          (query.queryKey[0] as string).startsWith('/api/memory')
      });
      toast({ title: "Fact boosted progressively (85→90→95→100)!" });
    },
  });

  const deprecateFactMutation = useMutation({
    mutationFn: async (factId: string) => {
      const response = await fetch(`/api/memory/entries/${factId}/deprecate`, {
        method: 'POST',
      });
      return response.json();
    },
    onSuccess: () => {
      // Fix: Invalidate all memory-related queries
      queryClient.invalidateQueries({ 
        predicate: (query) => 
          Array.isArray(query.queryKey) && 
          (query.queryKey[0] as string).startsWith('/api/memory')
      });
      toast({ title: "Fact marked as FALSE - deprecated!" });
    },
  });

  // 🚀 NEW: Sort and filter facts with story groupings
  const sortFacts = (facts: MemoryFact[]) => {
    const sorted = [...facts].sort((a, b) => {
      if (sortBy === 'confidence') {
        return sortOrder === 'desc' ? (b.confidence || 0) - (a.confidence || 0) : (a.confidence || 0) - (b.confidence || 0);
      } else {
        const dateA = new Date(a.createdAt).getTime();
        const dateB = new Date(b.createdAt).getTime();
        return sortOrder === 'desc' ? dateB - dateA : dateA - dateB;
      }
    });
    return sorted;
  };

  // Group facts by story context if available
  const groupFactsByStory = (facts: MemoryFact[]) => {
    const grouped: { [key: string]: MemoryFact[] } = {};
    
    facts.forEach(fact => {
      // Extract story context from source or content
      let storyKey = 'General Facts';
      
      // 🔧 IMPROVED: Better location detection for Berlin/Germany content
      const content = fact.content.toLowerCase();
      const source = fact.source?.toLowerCase() || '';
      
      // Check for specific locations first
      if (content.includes('berlin') || source.includes('berlin') || 
          content.includes('germany') || source.includes('germany')) {
        storyKey = 'Berlin/Germany Stories';
      } else if (content.includes('paris') || source.includes('paris') || 
                 content.includes('france') || source.includes('france')) {
        storyKey = 'Paris/France Stories';
      } else if (content.includes('tokyo') || source.includes('tokyo') || 
                 content.includes('japan') || source.includes('japan')) {
        storyKey = 'Tokyo/Japan Stories';
      }
      // Then check for story types
      else if (content.includes('episode') || content.includes('stream')) {
        storyKey = 'Stream Episodes';
      } else if (content.includes('backstory') || content.includes('origin')) {
        storyKey = 'Character Backstory';
      } else if (content.includes('personality') || content.includes('behavior') || 
                content.includes('trait') || content.includes('characteristic')) {
        storyKey = 'Personality Traits';
      } else if (content.includes('conversation') || content.includes('dialogue') || 
                content.includes('said') || content.includes('asked')) {
        storyKey = 'Conversations';
      }
      // Parse filename for additional context
      else if (fact.source && fact.source.includes('_')) {
        const parts = fact.source.replace('.txt', '').split('_');
        if (parts.length > 2) {
          storyKey = parts.slice(1).join(' ').replace(/\b\w/g, l => l.toUpperCase());
        }
      }
      
      if (!grouped[storyKey]) {
        grouped[storyKey] = [];
      }
      grouped[storyKey].push(fact);
    });
    
    return grouped;
  };

  const filteredFacts = (facts: MemoryFact[] = []) => {
    if (!searchQuery) return sortFacts(facts);
    const filtered = facts.filter(fact => 
      fact.content.toLowerCase().includes(searchQuery.toLowerCase())
    );
    return sortFacts(filtered);
  };

  const getConfidenceColor = (confidence: number | null | undefined) => {
    const conf = confidence ?? 0;
    if (conf >= 90) return "bg-green-500";
    if (conf >= 70) return "bg-blue-500";
    if (conf >= 60) return "bg-yellow-500";
    return "bg-red-500";
  };

  const getConfidenceLabel = (confidence: number | null | undefined) => {
    const conf = confidence ?? 0;
    if (conf >= 90) return "Very High";
    if (conf >= 70) return "High";
    if (conf >= 60) return "Medium";
    return "Low";
  };

  return (
    <div className="min-h-screen bg-gray-50 dark:bg-gray-900">
      {/* Header */}
      <div className="bg-white dark:bg-gray-800 border-b border-gray-200 dark:border-gray-700">
        <div className="max-w-7xl mx-auto px-4 sm:px-6 lg:px-8">
          <div className="flex items-center justify-between h-16">
            <div className="flex items-center">
              <Brain className="h-8 w-8 text-purple-600 mr-3" />
              <h1 className="text-2xl font-bold text-gray-900 dark:text-white">
                Nicky's Brain Management
              </h1>
            </div>
            <div className="flex items-center space-x-4">
              <div className="text-sm text-gray-600 dark:text-gray-300">
                {memoryStats?.totalFacts || 0} total facts
              </div>
              <Button 
                variant="outline" 
                onClick={() => setLocation("/")}
                data-testid="button-back"
              >
                Back to Chat
              </Button>
            </div>
          </div>
        </div>
      </div>

      {/* Main Content */}
      <div className="max-w-7xl mx-auto px-4 sm:px-6 lg:px-8 py-8">
        <SystemOperationsSummary
          memoryStats={memoryStats}
          flagsData={flagsData}
          flagAnalytics={flagAnalytics}
          documents={documents}
          chaosState={chaosState}
          personalityState={personalityState}
<<<<<<< HEAD
          timelineHealth={timelineHealth}
          onRequestTimelineRepair={() => timelineRepairMutation.mutate()}
          timelineRepairPending={timelineRepairMutation.isPending}
=======
>>>>>>> 9846cd3f
        />

        {/* Search Bar & Sorting Controls */}
        <div className="mb-8 space-y-4">
          <div className="flex gap-4">
            <div className="relative flex-1">
              <Search className="absolute left-3 top-1/2 transform -translate-y-1/2 text-gray-400 h-4 w-4" />
              <Input
                type="text"
                placeholder="Search Nicky's knowledge..."
                value={searchQuery}
                onChange={(e) => setSearchQuery(e.target.value)}
                className="pl-10"
                data-testid="input-search"
              />
            </div>
            <div className="flex gap-2">
              <Button
                variant={sortBy === 'confidence' ? 'default' : 'outline'}
                size="sm"
                onClick={() => setSortBy('confidence')}
                data-testid="sort-by-confidence"
              >
                Sort by Confidence
              </Button>
              <Button
                variant={sortBy === 'date' ? 'default' : 'outline'}
                size="sm"
                onClick={() => setSortBy('date')}
                data-testid="sort-by-date"
              >
                Sort by Date
              </Button>
              <Button
                variant="outline"
                size="sm"
                onClick={() => setSortOrder(sortOrder === 'desc' ? 'asc' : 'desc')}
                data-testid="toggle-sort-order"
              >
                {sortOrder === 'desc' ? '↓' : '↑'}
              </Button>
              <Button
                onClick={() => previewCleaningMutation.mutate()}
                disabled={previewCleaningMutation.isPending}
                variant="outline"
                size="sm"
                data-testid="button-preview-cleaning"
              >
                {previewCleaningMutation.isPending ? (
                  <>
                    <Loader2 className="h-4 w-4 mr-2 animate-spin" />
                    Analyzing...
                  </>
                ) : (
                  <>
                    <Scissors className="h-4 w-4 mr-2" />
                    Preview Clean Wall-of-Text
                  </>
                )}
              </Button>
            </div>
          </div>
        </div>

        {/* Tabs */}
        <Tabs value={selectedTab} onValueChange={setSelectedTab} className="w-full">
          <TabsList className="grid w-full grid-cols-4 sm:grid-cols-5 md:grid-cols-6 lg:grid-cols-7 xl:grid-cols-8 2xl:grid-cols-10 gap-1 h-auto p-1">
            <TabsTrigger value="recent-memories" data-testid="tab-recent-memories" className="text-xs">
              📝 Recent
            </TabsTrigger>
            <TabsTrigger value="analytics" data-testid="tab-analytics" className="text-xs">
              📊 Analytics
            </TabsTrigger>
            <TabsTrigger value="documents" data-testid="tab-documents" className="text-xs">
              📁 Docs
            </TabsTrigger>
            <TabsTrigger value="identity" data-testid="tab-identity" className="text-xs">
              🎭 Identity
            </TabsTrigger>
            <TabsTrigger value="entities" data-testid="tab-entities" className="text-xs">
              👥 Entities
            </TabsTrigger>
            <TabsTrigger value="discord" data-testid="tab-discord" className="text-xs">
              🤖 Discord
            </TabsTrigger>
            <TabsTrigger value="protected-facts" data-testid="tab-protected-facts" className="text-xs">
              🛡️ Protected
            </TabsTrigger>
            <TabsTrigger value="high-confidence" data-testid="tab-high-confidence" className="text-xs">
              ✅ High (90%+)
            </TabsTrigger>
            <TabsTrigger value="medium-confidence" data-testid="tab-medium-confidence" className="text-xs">
              ⚠️ Med (60-89%)
            </TabsTrigger>
            <TabsTrigger value="low-confidence" data-testid="tab-low-confidence" className="text-xs">
              ❓ Low (0-59%)
            </TabsTrigger>
            <TabsTrigger value="contradictions" data-testid="tab-contradictions" className="text-xs">
              🔥 Conflicts ({contradictions?.length || 0})
            </TabsTrigger>
            <TabsTrigger value="flags" data-testid="tab-flags" className="text-xs">
              🚩 Flags ({flagsData?.count || 0})
            </TabsTrigger>
            <TabsTrigger value="duplicates" data-testid="tab-duplicates" className="text-xs">
              📋 Dupes
            </TabsTrigger>
            <TabsTrigger value="all-facts" data-testid="tab-all-facts" className="text-xs">
              🧠 All Facts
            </TabsTrigger>
            <TabsTrigger value="intelligence" data-testid="tab-intelligence" className="text-xs">
              🧠 Intelligence
            </TabsTrigger>
            <TabsTrigger value="podcast" data-testid="tab-podcast" className="text-xs">
              🎙️ Podcast
            </TabsTrigger>
            <TabsTrigger value="content-sources" data-testid="tab-content-sources" className="text-xs">
              📡 Content Sources
            </TabsTrigger>
            <TabsTrigger value="content-library" data-testid="tab-content-library" className="text-xs">
              📚 Content Library
            </TabsTrigger>
          </TabsList>

          {/* Recent Memories */}
          <TabsContent value="recent-memories" className="mt-6">
            <Card>
              <CardHeader>
                <CardTitle>Recent Memories</CardTitle>
                <p className="text-sm text-gray-600 dark:text-gray-300">
                  Latest memories and interactions with quick search
                </p>
              </CardHeader>
              <CardContent>
                <MemoryPanel
                  profileId={activeProfile?.id}
                  memoryStats={memoryStats}
                />
              </CardContent>
            </Card>
          </TabsContent>

          {/* Memory Analytics */}
          <TabsContent value="analytics" className="mt-6">
            <MemoryAnalytics profileId={activeProfile?.id} />
          </TabsContent>

          {/* Documents */}
          <TabsContent value="documents" className="mt-6">
            <Card>
              <CardHeader>
                <CardTitle>Document Management</CardTitle>
                <p className="text-sm text-gray-600 dark:text-gray-300">
                  Upload and process documents to extract knowledge
                </p>
              </CardHeader>
              <CardContent>
                <DocumentPanel
                  profileId={activeProfile?.id}
                  documents={documents}
                />
              </CardContent>
            </Card>
          </TabsContent>

          {/* Identity & Core Personality */}
          <TabsContent value="identity" className="mt-6">
            <Card>
              <CardHeader>
                <CardTitle>Core Identity & Personality</CardTitle>
                <p className="text-sm text-gray-600 dark:text-gray-300">
                  Manage the AI's core personality traits and identity
                </p>
              </CardHeader>
              <CardContent>
                <PersonalityPanel
                  profile={activeProfile}
                  onOpenProfileManager={openProfileManager}
                  onResetChat={() => {/* This could be moved or handled differently in brain management */}}
                />
              </CardContent>
            </Card>
          </TabsContent>

          {/* Entity Management */}
          <TabsContent value="entities" className="mt-6">
            <Card>
              <CardHeader>
                <CardTitle className="flex items-center space-x-2">
                  <Users className="h-5 w-5" />
                  <span>Entity Management</span>
                </CardTitle>
                <p className="text-sm text-gray-600 dark:text-gray-300">
                  Manage people, places, and events that Nicky knows about with AI-powered entity detection
                </p>
              </CardHeader>
              <CardContent className="space-y-6">
                {/* Entity System Toggle */}
                <Card>
                  <CardHeader className="pb-4">
                    <CardTitle className="text-lg flex items-center justify-between">
                      <div className="flex items-center space-x-2">
                        <Brain className="h-4 w-4" />
                        <span>Entity System</span>
                        <Badge variant={entityConfig?.isEnabled ? "default" : "secondary"}>
                          {entityConfig?.isEnabled ? "Enabled" : "Disabled"}
                        </Badge>
                      </div>
                      <Switch
                        checked={entityConfig?.isEnabled || false}
                        onCheckedChange={(enabled) => toggleEntitySystemMutation.mutate(enabled)}
                        disabled={toggleEntitySystemMutation.isPending}
                        data-testid="toggle-entity-system"
                      />
                    </CardTitle>
                    <p className="text-sm text-gray-600 dark:text-gray-300">
                      {entityConfig?.isEnabled 
                        ? "Entity detection and disambiguation is active. New memories will automatically identify people, places, and events."
                        : "Entity system is disabled. Enable to automatically detect and link entities in memories."}
                    </p>
                  </CardHeader>
                </Card>

                {/* Entity Extraction */}
                {entityConfig?.isEnabled && (
                  <Card>
                    <CardHeader>
                      <CardTitle className="text-lg">Extract Entities from Existing Memories</CardTitle>
                      <p className="text-sm text-gray-600 dark:text-gray-300">
                        Analyze your existing memories to detect and organize people, places, and events
                      </p>
                    </CardHeader>
                    <CardContent>
                      <Button 
                        onClick={() => extractEntitiesFromMemoriesMutation.mutate()}
                        disabled={extractEntitiesFromMemoriesMutation.isPending}
                        className="w-full"
                        data-testid="button-extract-entities"
                      >
                        {extractEntitiesFromMemoriesMutation.isPending ? (
                          <>
                            <Loader2 className="h-4 w-4 mr-2 animate-spin" />
                            Extracting Entities...
                          </>
                        ) : (
                          <>
                            <Search className="h-4 w-4 mr-2" />
                            Extract Entities from Recent Memories
                          </>
                        )}
                      </Button>
                    </CardContent>
                  </Card>
                )}

                {/* Entity Overview */}
                {entities && (
                  <div className="grid grid-cols-1 md:grid-cols-3 gap-4 mb-6">
                    <Card>
                      <CardHeader className="pb-3">
                        <CardTitle className="text-base flex items-center space-x-2">
                          <Users className="h-4 w-4 text-blue-500" />
                          <span>People</span>
                        </CardTitle>
                      </CardHeader>
                      <CardContent>
                        <div className="text-2xl font-bold text-blue-500">
                          {entities.people?.length || 0}
                        </div>
                        <p className="text-sm text-gray-600 dark:text-gray-300">
                          Individuals mentioned in memories
                        </p>
                        {entities.people?.slice(0, 3).map((person: any) => (
                          <div key={person.id} className="text-xs text-gray-500 mt-1">
                            • {person.canonicalName} {person.disambiguation && `(${person.disambiguation})`}
                          </div>
                        ))}
                      </CardContent>
                    </Card>

                    <Card>
                      <CardHeader className="pb-3">
                        <CardTitle className="text-base flex items-center space-x-2">
                          <MapPin className="h-4 w-4 text-green-500" />
                          <span>Places</span>
                        </CardTitle>
                      </CardHeader>
                      <CardContent>
                        <div className="text-2xl font-bold text-green-500">
                          {entities.places?.length || 0}
                        </div>
                        <p className="text-sm text-gray-600 dark:text-gray-300">
                          Locations mentioned in memories
                        </p>
                        {entities.places?.slice(0, 3).map((place: any) => (
                          <div key={place.id} className="text-xs text-gray-500 mt-1">
                            • {place.canonicalName} {place.locationType && `(${place.locationType})`}
                          </div>
                        ))}
                      </CardContent>
                    </Card>

                    <Card>
                      <CardHeader className="pb-3">
                        <CardTitle className="text-base flex items-center space-x-2">
                          <Calendar className="h-4 w-4 text-purple-500" />
                          <span>Events</span>
                        </CardTitle>
                      </CardHeader>
                      <CardContent>
                        <div className="text-2xl font-bold text-purple-500">
                          {entities.events?.length || 0}
                        </div>
                        <p className="text-sm text-gray-600 dark:text-gray-300">
                          Events mentioned in memories
                        </p>
                        {entities.events?.slice(0, 3).map((event: any) => (
                          <div key={event.id} className="text-xs text-gray-500 mt-1">
                            • {event.canonicalName} {event.eventDate && `(${event.eventDate})`}
                          </div>
                        ))}
                      </CardContent>
                    </Card>
                  </div>
                )}

                {/* Entity Management Tabs */}
                {entities && (entities.people?.length > 0 || entities.places?.length > 0 || entities.events?.length > 0) && (
                  <Tabs defaultValue="people" className="w-full">
                    <TabsList className="grid w-full grid-cols-3">
                      <TabsTrigger value="people" data-testid="tab-entity-people">
                        <Users className="h-4 w-4 mr-2" />
                        People ({entities.people?.length || 0})
                      </TabsTrigger>
                      <TabsTrigger value="places" data-testid="tab-entity-places">
                        <MapPin className="h-4 w-4 mr-2" />
                        Places ({entities.places?.length || 0})
                      </TabsTrigger>
                      <TabsTrigger value="events" data-testid="tab-entity-events">
                        <Calendar className="h-4 w-4 mr-2" />
                        Events ({entities.events?.length || 0})
                      </TabsTrigger>
                    </TabsList>

                    {/* People Tab */}
                    <TabsContent value="people" className="mt-4">
                      <Card>
                        <CardHeader>
                          <CardTitle>People Entities</CardTitle>
                          <p className="text-sm text-gray-600 dark:text-gray-300">
                            Manage individuals that Nicky knows about
                          </p>
                        </CardHeader>
                        <CardContent>
                          <ScrollArea className="h-[400px]">
                            <div className="space-y-4">
                              {entities.people?.map((person: Person) => (
                                <div key={person.id} className="border border-gray-200 dark:border-gray-700 rounded-lg p-4 bg-white dark:bg-gray-800">
                                  <div className="flex items-start justify-between">
                                    <div className="flex-1">
                                      <h3 className="font-semibold text-lg text-gray-900 dark:text-gray-100">
                                        {person.canonicalName}
                                      </h3>
                                      {person.disambiguation && (
                                        <p className="text-sm text-gray-600 dark:text-gray-300 mt-1">
                                          {person.disambiguation}
                                        </p>
                                      )}
                                      {person.aliases && person.aliases.length > 0 && (
                                        <div className="flex flex-wrap gap-1 mt-2">
                                          {person.aliases.map((alias, index) => (
                                            <Badge key={index} variant="outline" className="text-xs">
                                              {alias}
                                            </Badge>
                                          ))}
                                        </div>
                                      )}
                                      {person.relationship && (
                                        <p className="text-sm text-blue-600 dark:text-blue-400 mt-2">
                                          <strong>Relationship:</strong> {person.relationship}
                                        </p>
                                      )}
                                      {person.description && (
                                        <p className="text-sm text-gray-700 dark:text-gray-300 mt-2">
                                          {person.description}
                                        </p>
                                      )}
                                    </div>
                                    <div className="flex space-x-2">
                                      <Button 
                                        size="sm" 
                                        variant="outline"
                                        className="text-blue-600 hover:text-blue-700"
                                        onClick={() => showEntityMemories('person', person.id, person.canonicalName)}
                                        data-testid={`button-memories-person-${person.id}`}
                                      >
                                        Show Memories
                                      </Button>
                                      <Button 
                                        size="sm" 
                                        variant="outline"
                                        className="text-purple-600 hover:text-purple-700"
                                        onClick={() => startMergeFlow('person', person.id)}
                                        data-testid={`button-merge-person-${person.id}`}
                                      >
                                        <Merge className="h-4 w-4 mr-1" />
                                        Merge
                                      </Button>
                                      <Button 
                                        size="sm" 
                                        variant="outline"
                                        onClick={() => openEntityEditDialog('person', person)}
                                        data-testid={`button-edit-person-${person.id}`}
                                      >
                                        Edit
                                      </Button>
                                      <Button 
                                        size="sm" 
                                        variant="outline" 
                                        className="text-red-600 hover:text-red-700"
                                        onClick={() => handleEntityDelete('person', person.id, person.canonicalName)}
                                        data-testid={`button-delete-person-${person.id}`}
                                      >
                                        Delete
                                      </Button>
                                    </div>
                                  </div>
                                </div>
                              ))}
                            </div>
                          </ScrollArea>
                        </CardContent>
                      </Card>
                    </TabsContent>

                    {/* Places Tab */}
                    <TabsContent value="places" className="mt-4">
                      <Card>
                        <CardHeader>
                          <CardTitle>Place Entities</CardTitle>
                          <p className="text-sm text-gray-600 dark:text-gray-300">
                            Manage locations that Nicky knows about
                          </p>
                        </CardHeader>
                        <CardContent>
                          <ScrollArea className="h-[400px]">
                            <div className="space-y-4">
                              {entities.places?.map((place: Place) => (
                                <div key={place.id} className="border border-gray-200 dark:border-gray-700 rounded-lg p-4 bg-white dark:bg-gray-800">
                                  <div className="flex items-start justify-between">
                                    <div className="flex-1">
                                      <h3 className="font-semibold text-lg text-gray-900 dark:text-gray-100">
                                        {place.canonicalName}
                                      </h3>
                                      {place.locationType && (
                                        <p className="text-sm text-green-600 dark:text-green-400 mt-1">
                                          <strong>Type:</strong> {place.locationType}
                                        </p>
                                      )}
                                      {place.description && (
                                        <p className="text-sm text-gray-700 dark:text-gray-300 mt-2">
                                          {place.description}
                                        </p>
                                      )}
                                    </div>
                                    <div className="flex space-x-2">
                                      <Button 
                                        size="sm" 
                                        variant="outline"
                                        className="text-blue-600 hover:text-blue-700"
                                        onClick={() => showEntityMemories('place', place.id, place.canonicalName)}
                                        data-testid={`button-memories-place-${place.id}`}
                                      >
                                        Show Memories
                                      </Button>
                                      <Button 
                                        size="sm" 
                                        variant="outline"
                                        onClick={() => openEntityEditDialog('place', place)}
                                        data-testid={`button-edit-place-${place.id}`}
                                      >
                                        Edit
                                      </Button>
                                      <Button 
                                        size="sm" 
                                        variant="outline" 
                                        className="text-red-600 hover:text-red-700"
                                        onClick={() => handleEntityDelete('place', place.id, place.canonicalName)}
                                        data-testid={`button-delete-place-${place.id}`}
                                      >
                                        Delete
                                      </Button>
                                    </div>
                                  </div>
                                </div>
                              ))}
                            </div>
                          </ScrollArea>
                        </CardContent>
                      </Card>
                    </TabsContent>

                    {/* Events Tab */}
                    <TabsContent value="events" className="mt-4">
                      <Card>
                        <CardHeader>
                          <CardTitle>Event Entities</CardTitle>
                          <p className="text-sm text-gray-600 dark:text-gray-300">
                            Manage events that Nicky knows about
                          </p>
                        </CardHeader>
                        <CardContent>
                          <ScrollArea className="h-[400px]">
                            <div className="space-y-4">
                              {entities.events?.map((event: Event) => (
                                <div key={event.id} className="border border-gray-200 dark:border-gray-700 rounded-lg p-4 bg-white dark:bg-gray-800">
                                  <div className="flex items-start justify-between">
                                    <div className="flex-1">
                                      <h3 className="font-semibold text-lg text-gray-900 dark:text-gray-100">
                                        {event.canonicalName}
                                      </h3>
                                      {event.eventDate && (
                                        <p className="text-sm text-purple-600 dark:text-purple-400 mt-1">
                                          <strong>Date:</strong> {event.eventDate}
                                        </p>
                                      )}
                                      {event.isCanonical && (
                                        <Badge variant="default" className="mt-2">
                                          Canonical Event
                                        </Badge>
                                      )}
                                      {event.description && (
                                        <p className="text-sm text-gray-700 dark:text-gray-300 mt-2">
                                          {event.description}
                                        </p>
                                      )}
                                    </div>
                                    <div className="flex space-x-2">
                                      <Button 
                                        size="sm" 
                                        variant="outline"
                                        className="text-blue-600 hover:text-blue-700"
                                        onClick={() => showEntityMemories('event', event.id, event.canonicalName)}
                                        data-testid={`button-memories-event-${event.id}`}
                                      >
                                        Show Memories
                                      </Button>
                                      <Button 
                                        size="sm" 
                                        variant="outline"
                                        onClick={() => openEntityEditDialog('event', event)}
                                        data-testid={`button-edit-event-${event.id}`}
                                      >
                                        Edit
                                      </Button>
                                      <Button 
                                        size="sm" 
                                        variant="outline" 
                                        className="text-red-600 hover:text-red-700"
                                        onClick={() => handleEntityDelete('event', event.id, event.canonicalName)}
                                        data-testid={`button-delete-event-${event.id}`}
                                      >
                                        Delete
                                      </Button>
                                    </div>
                                  </div>
                                </div>
                              ))}
                            </div>
                          </ScrollArea>
                        </CardContent>
                      </Card>
                    </TabsContent>
                  </Tabs>
                )}
              </CardContent>
            </Card>
          </TabsContent>

          {/* Discord Integration */}
          <TabsContent value="discord" className="mt-6">
            <Card>
              <CardHeader>
                <CardTitle>Discord Integration</CardTitle>
                <p className="text-sm text-gray-600 dark:text-gray-300">
                  Configure Nicky's Discord bot behavior and server interactions
                </p>
              </CardHeader>
              <CardContent className="space-y-6">
                <DiscordManagementPanel />
              </CardContent>
            </Card>
          </TabsContent>

          {/* Protected Facts */}
          <TabsContent value="protected-facts" className="mt-6">
            <ProtectedFactsManager />
          </TabsContent>

          {/* High Confidence Facts */}
          <TabsContent value="high-confidence" className="mt-6">
            <Card>
              <CardHeader>
                <CardTitle>Highest Confidence Facts (90%+)</CardTitle>
                <p className="text-sm text-gray-600 dark:text-gray-300">
                  These are the facts Nicky relies on most - they have the highest confidence from multiple sources.
                </p>
              </CardHeader>
              <CardContent>
                <ScrollArea className="h-[600px]">
                  {/* 🚀 NEW: Story-grouped facts */}
                  {Object.entries(groupFactsByStory(filteredFacts(highConfidenceFacts))).map(([storyKey, facts]) => (
                    <div key={storyKey} className="mb-6">
                      <h3 className="text-lg font-semibold mb-3 text-purple-600 dark:text-purple-400 border-b border-purple-200 dark:border-purple-800 pb-2">
                        📖 {storyKey}
                      </h3>
                      <div className="space-y-4">
                        {facts.map((fact: MemoryFact) => (
                          <div
                            key={fact.id}
                            className="border border-gray-200 dark:border-gray-700 rounded-lg p-4 bg-white dark:bg-gray-800"
                          >
                        <div className="flex items-start justify-between mb-3">
                          <div className="flex items-center space-x-2">
                            <Badge className={getConfidenceColor(fact.confidence)}>
                              {fact.confidence ?? 0}% {getConfidenceLabel(fact.confidence)}
                            </Badge>
                            <Badge variant="outline">
                              {fact.supportCount} sources
                            </Badge>
                            <Badge variant="secondary">
                              Importance: {fact.importance}
                            </Badge>
                          </div>
                          <FactActions fact={fact} />
                        </div>
                        <Progress value={fact.confidence ?? 0} className="w-full mb-3" />
                        <p className="text-sm text-gray-900 dark:text-gray-100 leading-relaxed">
                          {fact.content}
                        </p>
                        <div className="mt-3 text-xs text-gray-500 dark:text-gray-400">
                          Source: {fact.source} • Created: {new Date(fact.createdAt).toLocaleDateString()}
                        </div>
                          </div>
                        ))}
                      </div>
                    </div>
                  ))}
                </ScrollArea>
              </CardContent>
            </Card>
          </TabsContent>

          {/* 🚀 NEW: Medium Confidence Facts */}
          <TabsContent value="medium-confidence" className="mt-6">
            <Card>
              <CardHeader>
                <CardTitle>Medium Confidence Facts (60-89%)</CardTitle>
                <p className="text-sm text-gray-600 dark:text-gray-300">
                  These facts need more verification but show promising confidence levels.
                </p>
              </CardHeader>
              <CardContent>
                <ScrollArea className="h-[600px]">
                  {/* Story-grouped medium confidence facts */}
                  {Object.entries(groupFactsByStory(filteredFacts(mediumConfidenceFacts))).map(([storyKey, facts]) => (
                    <div key={storyKey} className="mb-6">
                      <h3 className="text-lg font-semibold mb-3 text-blue-600 dark:text-blue-400 border-b border-blue-200 dark:border-blue-800 pb-2">
                        📖 {storyKey}
                      </h3>
                      <div className="space-y-4">
                        {facts.map((fact: MemoryFact) => (
                          <div
                            key={fact.id}
                            className="border border-gray-200 dark:border-gray-700 rounded-lg p-4 bg-white dark:bg-gray-800"
                          >
                        <div className="flex items-start justify-between mb-3">
                          <div className="flex items-center space-x-2">
                            <Badge className={getConfidenceColor(fact.confidence)}>
                              {fact.confidence ?? 0}% {getConfidenceLabel(fact.confidence)}
                            </Badge>
                            <Badge variant="outline">
                              Support: {fact.supportCount}
                            </Badge>
                          </div>
                          <FactActions fact={fact} />
                        </div>
                        <Progress value={fact.confidence ?? 0} className="w-full mb-3" />
                        <p className="text-sm text-gray-900 dark:text-gray-100 leading-relaxed">
                          {fact.content}
                        </p>
                        <div className="mt-3 text-xs text-gray-500 dark:text-gray-400">
                          Source: {fact.source} • Created: {new Date(fact.createdAt).toLocaleDateString()}
                        </div>
                          </div>
                        ))}
                      </div>
                    </div>
                  ))}
                </ScrollArea>
              </CardContent>
            </Card>
          </TabsContent>

          {/* 🚀 NEW: Low Confidence Facts */}
          <TabsContent value="low-confidence" className="mt-6">
            <Card>
              <CardHeader>
                <CardTitle>Low Confidence Facts (0-59%)</CardTitle>
                <p className="text-sm text-gray-600 dark:text-gray-300">
                  These facts need significant verification or may be questionable.
                </p>
              </CardHeader>
              <CardContent>
                <ScrollArea className="h-[600px]">
                  {/* Story-grouped low confidence facts */}
                  {Object.entries(groupFactsByStory(filteredFacts(lowConfidenceFacts))).map(([storyKey, facts]) => (
                    <div key={storyKey} className="mb-6">
                      <h3 className="text-lg font-semibold mb-3 text-red-600 dark:text-red-400 border-b border-red-200 dark:border-red-800 pb-2">
                        📖 {storyKey}
                      </h3>
                      <div className="space-y-4">
                        {facts.map((fact: MemoryFact) => (
                          <div
                            key={fact.id}
                            className="border border-gray-200 dark:border-gray-700 rounded-lg p-4 bg-white dark:bg-gray-800"
                          >
                        <div className="flex items-start justify-between mb-3">
                          <div className="flex items-center space-x-2">
                            <Badge className={getConfidenceColor(fact.confidence)}>
                              {fact.confidence ?? 0}% {getConfidenceLabel(fact.confidence)}
                            </Badge>
                            <Badge variant="outline">
                              Support: {fact.supportCount}
                            </Badge>
                          </div>
                          <FactActions fact={fact} />
                        </div>
                        <Progress value={fact.confidence ?? 0} className="w-full mb-3" />
                        <p className="text-sm text-gray-900 dark:text-gray-100 leading-relaxed">
                          {fact.content}
                        </p>
                        <div className="mt-3 text-xs text-gray-500 dark:text-gray-400">
                          Source: {fact.source} • Created: {new Date(fact.createdAt).toLocaleDateString()}
                        </div>
                          </div>
                        ))}
                      </div>
                    </div>
                  ))}
                </ScrollArea>
              </CardContent>
            </Card>
          </TabsContent>

          {/* Contradictions */}
          <TabsContent value="contradictions" className="mt-6">
            <Card>
              <CardHeader>
                <CardTitle className="flex items-center">
                  <AlertTriangle className="h-5 w-5 text-yellow-500 mr-2" />
                  Conflicting Facts
                </CardTitle>
                <p className="text-sm text-gray-600 dark:text-gray-300">
                  These facts contradict each other. Choose which one is correct or mark conflicts as "not important."
                </p>
                {contradictions.length === 0 && (
                  <div className="mt-4">
                    <Button
                      onClick={() => scanContradictionsMutation.mutate()}
                      disabled={scanContradictionsMutation.isPending}
                      data-testid="button-scan-contradictions"
                    >
                      {scanContradictionsMutation.isPending ? (
                        <>
                          <Loader2 className="h-4 w-4 mr-2 animate-spin" />
                          Analyzing Facts with AI...
                        </>
                      ) : (
                        <>
                          <Brain className="h-4 w-4 mr-2" />
                          Scan All Facts for Contradictions
                        </>
                      )}
                    </Button>
                    <p className="text-xs text-gray-500 dark:text-gray-400 mt-2">
                      This will analyze your existing {allFacts.length} facts using AI to detect semantic contradictions
                    </p>
                  </div>
                )}
              </CardHeader>
              <CardContent>
                <ScrollArea className="h-[600px]">
                  <div className="space-y-6">
                    {contradictions?.map((group: ContradictionGroup, index: number) => (
                      <div
                        key={group.groupId}
                        className={`border rounded-lg p-4 ${
                          group.severity === 'HIGH' 
                            ? 'border-red-200 dark:border-red-800 bg-red-50 dark:bg-red-900/20'
                            : group.severity === 'MEDIUM'
                            ? 'border-yellow-200 dark:border-yellow-800 bg-yellow-50 dark:bg-yellow-900/20' 
                            : 'border-orange-200 dark:border-orange-800 bg-orange-50 dark:bg-orange-900/20'
                        }`}
                      >
                        <div className="mb-4">
                          <div className="flex items-center justify-between">
                            <h4 className="font-medium text-gray-900 dark:text-gray-100 mb-2">
                              Contradiction Group: {group.explanation}
                            </h4>
                            <Badge variant={group.severity === 'HIGH' ? 'destructive' : group.severity === 'MEDIUM' ? 'default' : 'secondary'}>
                              {group.severity} Priority
                            </Badge>
                          </div>
                          <p className="text-xs text-gray-600 dark:text-gray-400">
                            Found {group.facts.length} conflicting facts about the same topic
                          </p>
                        </div>
                        
                        <div className="space-y-3">
                          {/* Primary Fact (if marked) */}
                          {group.primaryFact && group.primaryFact.status === 'ACTIVE' && (
                            <div className="border border-green-200 dark:border-green-700 rounded p-3 bg-green-50 dark:bg-green-900/20">
                              <div className="flex items-center justify-between mb-2">
                                <div className="flex items-center space-x-2">
                                  <CheckCircle className="h-4 w-4 text-green-600" />
                                  <Badge className="bg-green-100 text-green-800 dark:bg-green-900/50 dark:text-green-300">
                                    PRIMARY ({group.primaryFact.confidence ?? 0}% confidence)
                                  </Badge>
                                </div>
                              </div>
                              <p className="text-sm text-gray-900 dark:text-gray-100">
                                {group.primaryFact.content}
                              </p>
                              <div className="mt-2 text-xs text-gray-500 dark:text-gray-400">
                                {group.primaryFact.supportCount} sources • {group.primaryFact.source}
                              </div>
                            </div>
                          )}
                          
                          {/* Conflicting Facts */}
                          {group.facts.filter(f => f.id !== group.primaryFact?.id || group.primaryFact?.status !== 'ACTIVE').map((fact) => (
                            <div key={fact.id} className="border border-gray-200 dark:border-gray-700 rounded p-3 bg-white dark:bg-gray-800">
                              <div className="flex items-center justify-between mb-2">
                                <div className="flex items-center space-x-2">
                                  <Badge className={getConfidenceColor(fact.confidence)}>
                                    {fact.confidence ?? 0}% confidence
                                  </Badge>
                                  <Badge variant={fact.status === 'ACTIVE' ? 'default' : 'secondary'}>
                                    {fact.status}
                                  </Badge>
                                </div>
                                <Button
                                  size="sm"
                                  variant="outline"
                                  onClick={() => resolveContradictionMutation.mutate({
                                    winnerFactId: fact.id,
                                    loserFactId: group.facts.find(f => f.id !== fact.id)?.id || ''
                                  })}
                                  data-testid={`button-choose-${fact.id}`}
                                >
                                  <CheckCircle className="h-4 w-4 mr-1" />
                                  Make Primary
                                </Button>
                              </div>
                              <p className="text-sm text-gray-900 dark:text-gray-100">
                                {fact.content}
                              </p>
                              <div className="mt-2 text-xs text-gray-500 dark:text-gray-400">
                                {fact.supportCount} sources • {fact.source}
                              </div>
                            </div>
                          ))}
                        </div>
                        
                        <div className="mt-4 flex justify-center">
                          <Button
                            variant="secondary"
                            onClick={() => {
                              // Mark all facts in group as low confidence
                              group.facts.forEach(fact => {
                                updateFactMutation.mutate({ 
                                  factId: fact.id, 
                                  content: fact.content,
                                  confidence: 1 
                                });
                              });
                            }}
                            data-testid={`button-dismiss-group-${group.groupId}`}
                          >
                            <Ban className="h-4 w-4 mr-1" />
                            Dismiss Group
                          </Button>
                        </div>
                      </div>
                    ))}
                  </div>
                </ScrollArea>
              </CardContent>
            </Card>
          </TabsContent>

          {/* Flags Tab */}
          <TabsContent value="flags" className="mt-6">
            <Card>
              <CardHeader>
                <div className="flex justify-between items-center">
                  <CardTitle className="flex items-center gap-2">
                    <AlertTriangle className="w-5 h-5 text-orange-500" />
                    Content Flags ({flagsData?.count || 0})
                  </CardTitle>
                  <div className="flex gap-2">
                    <Input
                      placeholder="Search flags..."
                      value={flagSearchTerm}
                      onChange={(e) => setFlagSearchTerm(e.target.value)}
                      className="w-48"
                      data-testid="input-flag-search"
                    />
                    <select
                      value={selectedFlagType}
                      onChange={(e) => setSelectedFlagType(e.target.value)}
                      className="px-3 py-2 border rounded-md bg-background"
                      data-testid="select-flag-type"
                    >
                      <option value="all">All Types</option>
                      {flagAnalytics?.topFlagTypes?.map((type: any) => (
                        <option key={type.flagType} value={type.flagType}>
                          {type.flagType} ({type.count})
                        </option>
                      ))}
                    </select>
                  </div>
                </div>
              </CardHeader>
              <CardContent>
                {flagAnalytics && (
                  <div className="grid grid-cols-4 gap-4 mb-6">
                    <div className="text-center">
                      <div className="text-2xl font-bold text-primary">{flagAnalytics.overview?.totalFlags || 0}</div>
                      <div className="text-sm text-muted-foreground">Total</div>
                    </div>
                    <div className="text-center">
                      <div className="text-2xl font-bold text-orange-500">{flagAnalytics.overview?.pendingFlags || 0}</div>
                      <div className="text-sm text-muted-foreground">Pending</div>
                    </div>
                    <div className="text-center">
                      <div className="text-2xl font-bold text-green-500">{flagAnalytics.overview?.approvedFlags || 0}</div>
                      <div className="text-sm text-muted-foreground">Approved</div>
                    </div>
                    <div className="text-center">
                      <div className="text-2xl font-bold text-red-500">{flagAnalytics.overview?.rejectedFlags || 0}</div>
                      <div className="text-sm text-muted-foreground">Rejected</div>
                    </div>
                  </div>
                )}

                {/* Auto-Approval Section */}
                <div className="mb-6 p-4 bg-blue-50 dark:bg-blue-900/20 rounded-lg border border-blue-200 dark:border-blue-800">
                  <div className="flex items-center justify-between mb-3">
                    <div className="flex items-center gap-2">
                      <Sparkles className="w-5 h-5 text-blue-500" />
                      <h3 className="text-sm font-semibold">Smart Auto-Approval</h3>
                    </div>
                    <Button
                      size="sm"
                      onClick={() => {
                        fetch('/api/flags/auto-approve', { method: 'POST' })
                          .then(res => res.json())
                          .then(() => {
                            queryClient.invalidateQueries({ queryKey: ['/api/flags/pending'] });
                            toast({ title: 'Auto-approval completed', description: 'High-confidence flags have been automatically approved' });
                          })
                          .catch(() => {
                            toast({ title: 'Auto-approval failed', variant: 'destructive' });
                          });
                      }}
                      data-testid="button-run-auto-approval"
                    >
                      <Zap className="w-4 h-4 mr-1" />
                      Run Auto-Approval
                    </Button>
                  </div>
                  <p className="text-xs text-muted-foreground mb-3">
                    Automatically approves high-confidence flags from proven categories (max 100/day). Safe categories like DbD gameplay and pasta content are approved at 85%+ confidence.
                  </p>
                  
                  {/* Auto-Approval Stats */}
                  <AutoApprovalStats />
                </div>

                <ScrollArea className="h-96">
                  <div className="space-y-3">
                    {flagsData?.flags
                      ?.filter((flag: any) => 
                        (selectedFlagType === 'all' || flag.flagType === selectedFlagType) &&
                        (flagSearchTerm === '' || 
                         flag.flagReason?.toLowerCase().includes(flagSearchTerm.toLowerCase()) ||
                         flag.flagType?.toLowerCase().includes(flagSearchTerm.toLowerCase()))
                      )
                      ?.map((flag: any) => {
                        // Grouped importance flags
                        if (flag.type === 'importance_group') {
                          const availableImportanceLevels = flag.flags.map((f: any) => f.flagType);
                          const sampleFlag = flag.flags[0];
                          
                          return (
                            <Card key={`${flag.targetType}-${flag.targetId}`} className="p-4 border-blue-200">
                              <div className="space-y-3">
                                <div className="flex items-start gap-3">
                                  <div className="flex-1">
                                    <div className="flex items-center gap-2 mb-2">
                                      <Badge variant="secondary" className="text-xs">
                                        Importance Level
                                      </Badge>
                                      <Badge variant="outline" className="text-xs">
                                        {flag.flags.length} levels detected
                                      </Badge>
                                    </div>
                                    <p className="text-sm text-muted-foreground mb-2">
                                      {sampleFlag.flagReason}
                                    </p>
                                    {sampleFlag.memoryContent && (
                                      <div className="bg-yellow-50 dark:bg-yellow-900/20 border-l-4 border-yellow-400 p-3 mb-3 rounded-r">
                                        <p className="text-sm font-medium text-gray-900 dark:text-gray-100 mb-1">
                                          Flagged Content:
                                        </p>
                                        <p className="text-sm text-gray-700 dark:text-gray-300 italic">
                                          "{sampleFlag.memoryContent}"
                                        </p>
                                        {sampleFlag.memoryType && (
                                          <p className="text-xs text-muted-foreground mt-1">
                                            Type: {sampleFlag.memoryType}
                                          </p>
                                        )}
                                      </div>
                                    )}
                                    <div className="text-xs text-muted-foreground mb-3">
                                      Target: {flag.targetType} • Created: {new Date(flag.createdAt).toLocaleDateString()}
                                    </div>
                                  </div>
                                </div>
                                
                                {/* Importance Selector */}
                                <div className="bg-gray-50 dark:bg-gray-800 p-3 rounded-lg">
                                  <p className="text-sm font-medium mb-3">Choose the correct importance level:</p>
                                  <div className="flex gap-2 flex-wrap">
                                    {['high_importance', 'medium_importance', 'low_importance'].map((importance) => {
                                      const isAvailable = availableImportanceLevels.includes(importance);
                                      const label = importance.replace('_importance', '').toUpperCase();
                                      const variant = importance === 'high_importance' ? 'destructive' : 
                                                    importance === 'medium_importance' ? 'secondary' : 'outline';
                                      
                                      return (
                                        <Button
                                          key={importance}
                                          size="sm"
                                          variant={isAvailable ? variant : 'outline'}
                                          disabled={!isAvailable || batchImportanceReviewMutation.isPending}
                                          onClick={() => batchImportanceReviewMutation.mutate({
                                            targetType: flag.targetType,
                                            targetId: flag.targetId,
                                            selectedImportance: importance as 'high_importance' | 'medium_importance' | 'low_importance'
                                          })}
                                          data-testid={`button-importance-${importance}-${flag.targetId}`}
                                          className={`${!isAvailable ? 'opacity-50' : ''}`}
                                        >
                                          {label} {isAvailable ? '✓' : '✗'}
                                        </Button>
                                      );
                                    })}
                                  </div>
                                  <p className="text-xs text-muted-foreground mt-2">
                                    Click to approve that importance level and auto-reject the others
                                  </p>
                                </div>
                              </div>
                            </Card>
                          );
                        }

                        // Individual flags (regular display)
                        return (
                          <Card key={flag.id} className="p-4">
                            <div className="flex justify-between items-start">
                              <div className="flex-1">
                                <div className="flex items-center gap-2 mb-2">
                                  <Badge variant="outline" className="text-xs">
                                    {flag.flagType}
                                  </Badge>
                                  <Badge 
                                    variant={flag.priority === 'CRITICAL' ? 'destructive' : 
                                             flag.priority === 'HIGH' ? 'secondary' : 'outline'}
                                    className="text-xs"
                                  >
                                    {flag.priority}
                                  </Badge>
                                  {flag.confidence && (
                                    <Badge variant="outline" className="text-xs">
                                      {Math.round(flag.confidence)}% confidence
                                    </Badge>
                                  )}
                                </div>
                                <p className="text-sm text-muted-foreground mb-2">
                                  {flag.flagReason}
                                </p>
                                {flag.memoryContent && (
                                  <div className="bg-yellow-50 dark:bg-yellow-900/20 border-l-4 border-yellow-400 p-3 mb-3 rounded-r">
                                    <p className="text-sm font-medium text-gray-900 dark:text-gray-100 mb-1">
                                      Flagged Content:
                                    </p>
                                    <p className="text-sm text-gray-700 dark:text-gray-300 italic">
                                      "{flag.memoryContent}"
                                    </p>
                                    {flag.memoryType && (
                                      <p className="text-xs text-muted-foreground mt-1">
                                        Type: {flag.memoryType}
                                      </p>
                                    )}
                                  </div>
                                )}
                                <div className="text-xs text-muted-foreground">
                                  Target: {flag.targetType} • Created: {new Date(flag.createdAt).toLocaleDateString()}
                                </div>
                              </div>
                              <div className="flex gap-2">
                                <Button
                                  size="sm"
                                  variant="outline"
                                  onClick={() => reviewFlagMutation.mutate({
                                    flagId: flag.id,
                                    reviewStatus: 'APPROVED'
                                  })}
                                  data-testid={`button-approve-flag-${flag.id}`}
                                >
                                  <CheckCircle className="w-4 h-4 text-green-600" />
                                </Button>
                                <Button
                                  size="sm"
                                  variant="outline"
                                  onClick={() => reviewFlagMutation.mutate({
                                    flagId: flag.id,
                                    reviewStatus: 'REJECTED'
                                  })}
                                  data-testid={`button-reject-flag-${flag.id}`}
                                >
                                  <XCircle className="w-4 h-4 text-red-600" />
                                </Button>
                              </div>
                            </div>
                          </Card>
                        );
                      })}
                  </div>
                </ScrollArea>
              </CardContent>
            </Card>
          </TabsContent>

          {/* Duplicates Tab */}
          <TabsContent value="duplicates" className="mt-6">
            <Card>
              <CardHeader>
                <div className="flex justify-between items-center">
                  <div>
                    <CardTitle className="flex items-center gap-2">
                      <Copy className="w-5 h-5 text-blue-500" />
                      Memory Deduplication
                    </CardTitle>
                    {savedScanDate && duplicateGroups.length > 0 && (
                      <p className="text-sm text-gray-500 dark:text-gray-400 mt-1">
                        Last scan: {new Date(savedScanDate).toLocaleString()} ({duplicateGroups.length} groups saved)
                      </p>
                    )}
                  </div>
                  <div className="flex gap-2 items-center">
                    <div className="flex items-center gap-2">
                      <label className="text-sm font-medium">Similarity:</label>
                      <Slider
                        value={[similarityThreshold]}
                        onValueChange={(value) => setSimilarityThreshold(value[0])}
                        max={1}
                        min={0.5}
                        step={0.05}
                        className="w-32"
                        data-testid="slider-similarity-threshold"
                      />
                      <span className="text-sm text-gray-500 w-12">
                        {Math.round(similarityThreshold * 100)}%
                      </span>
                    </div>
                    <Button
                      onClick={() => {
                        setIsLoadingDuplicates(true);
                        findDuplicatesMutation.mutate(similarityThreshold);
                      }}
                      disabled={isLoadingDuplicates || findDuplicatesMutation.isPending}
                      data-testid="button-find-duplicates"
                    >
                      {isLoadingDuplicates || findDuplicatesMutation.isPending ? (
                        <Loader2 className="h-4 w-4 mr-2 animate-spin" />
                      ) : (
                        <Search className="h-4 w-4 mr-2" />
                      )}
                      Find Duplicates
                    </Button>
                    <DropdownMenu>
                      <DropdownMenuTrigger asChild>
                        <Button
                          variant="default"
                          disabled={deepScanInProgress || deepScanDuplicatesMutation.isPending}
                          data-testid="button-deep-scan"
                        >
                          {deepScanInProgress || deepScanDuplicatesMutation.isPending ? (
                            <Loader2 className="h-4 w-4 mr-2 animate-spin" />
                          ) : (
                            <Scan className="h-4 w-4 mr-2" />
                          )}
                          Deep Scan
                        </Button>
                      </DropdownMenuTrigger>
                      <DropdownMenuContent align="end">
                        <DropdownMenuLabel>Scan Depth</DropdownMenuLabel>
                        <DropdownMenuSeparator />
                        <DropdownMenuItem 
                          onClick={() => {
                            setDeepScanInProgress(true);
                            deepScanDuplicatesMutation.mutate({ scanDepth: 100, threshold: similarityThreshold });
                          }}
                          data-testid="scan-depth-100"
                        >
                          <span className="font-medium">100</span>
                          <span className="text-xs text-muted-foreground ml-2">Recent memories</span>
                        </DropdownMenuItem>
                        <DropdownMenuItem 
                          onClick={() => {
                            setDeepScanInProgress(true);
                            deepScanDuplicatesMutation.mutate({ scanDepth: 500, threshold: similarityThreshold });
                          }}
                          data-testid="scan-depth-500"
                        >
                          <span className="font-medium">500</span>
                          <span className="text-xs text-muted-foreground ml-2">Extended scan</span>
                        </DropdownMenuItem>
                        <DropdownMenuItem 
                          onClick={() => {
                            setDeepScanInProgress(true);
                            deepScanDuplicatesMutation.mutate({ scanDepth: 1000, threshold: similarityThreshold });
                          }}
                          data-testid="scan-depth-1000"
                        >
                          <span className="font-medium">1,000</span>
                          <span className="text-xs text-muted-foreground ml-2">Comprehensive scan</span>
                        </DropdownMenuItem>
                        <DropdownMenuSeparator />
                        <DropdownMenuItem 
                          onClick={() => {
                            setDeepScanInProgress(true);
                            deepScanDuplicatesMutation.mutate({ scanDepth: 'ALL', threshold: similarityThreshold });
                          }}
                          className="text-accent font-medium"
                          data-testid="scan-depth-all"
                        >
                          <span>ALL</span>
                          <span className="text-xs text-muted-foreground ml-2">Full memory scan</span>
                        </DropdownMenuItem>
                      </DropdownMenuContent>
                    </DropdownMenu>
                    <Button
                      onClick={() => {
                        setAutoMergeInProgress(true);
                        autoMergeMutation.mutate(similarityThreshold);
                      }}
                      disabled={autoMergeInProgress || autoMergeMutation.isPending}
                      variant="outline"
                      data-testid="button-auto-merge"
                    >
                      {autoMergeInProgress || autoMergeMutation.isPending ? (
                        <Loader2 className="h-4 w-4 mr-2 animate-spin" />
                      ) : (
                        <Merge className="h-4 w-4 mr-2" />
                      )}
                      Auto-Merge ({Math.round(similarityThreshold * 100)}%+)
                    </Button>
                  </div>
                </div>
                <p className="text-sm text-gray-600 dark:text-gray-300">
                  Find and merge similar memory entries to eliminate redundancy and improve knowledge base efficiency.
                </p>
              </CardHeader>
              <CardContent>
                {(() => {
                  console.log('🎨 Rendering duplicates UI:', {
                    groupsLength: duplicateGroups.length,
                    isLoading: isLoadingDuplicates,
                    firstGroup: duplicateGroups[0]
                  });
                  return null;
                })()}
                
                {duplicateGroups.length === 0 && !isLoadingDuplicates ? (
                  <div className="text-center py-12">
                    <Copy className="h-12 w-12 text-gray-400 mx-auto mb-4" />
                    <p className="text-gray-500 dark:text-gray-400 mb-2">
                      No duplicate groups found
                    </p>
                    <p className="text-sm text-gray-400">
                      Click "Find Duplicates" to scan for similar memories
                    </p>
                  </div>
                ) : (
                  <ScrollArea className="h-[600px]">
                    <div className="space-y-6">
                      {duplicateGroups.map((group, groupIndex) => {
                        if (groupIndex === 0) {
                          console.log('🎯 First group structure:', group);
                        }
                        return (<Card key={groupIndex} className="border-l-4 border-l-orange-500">
                          <CardHeader>
                            <div className="flex justify-between items-center">
                              <div className="flex items-center gap-2">
                                <Badge variant="outline">
                                  {group.duplicates.length + 1} similar memories
                                </Badge>
                                <Badge className="bg-orange-100 text-orange-800 dark:bg-orange-900/50 dark:text-orange-300">
                                  {Math.round(group.avgSimilarity * 100)}% similar
                                </Badge>
                              </div>
                              <div className="flex gap-2">
                                <Button
                                  size="sm"
                                  variant="default"
                                  onClick={() => {
                                    // Quick merge - no editing, just merge using PRIMARY as master
                                    const masterEntryId = group.masterEntry?.id || group.masterId;
                                    const duplicateIds = group.duplicates.map((d: any) => d.id);
                                    
                                    if (masterEntryId && duplicateIds.length > 0) {
                                      quickMergeMutation.mutate({ masterEntryId, duplicateIds });
                                    }
                                  }}
                                  disabled={quickMergeMutation.isPending}
                                  data-testid={`button-quick-merge-${groupIndex}`}
                                >
                                  {quickMergeMutation.isPending ? (
                                    <Loader2 className="h-4 w-4 mr-1 animate-spin" />
                                  ) : (
                                    <Zap className="h-4 w-4 mr-1" />
                                  )}
                                  Quick Merge
                                </Button>
                                <Button
                                  size="sm"
                                  variant="outline"
                                  onClick={() => {
                                    // Handle both data structures: masterEntry object or masterId+masterContent
                                    const masterContent = group.masterEntry?.content || group.masterContent || '';
                                    const allTexts = [
                                      masterContent,
                                      ...group.duplicates.map((d: any) => d.content)
                                    ].filter(Boolean);
                                    
                                    setMergeEditGroup(group);
                                    setMergeEditText(allTexts.join('\n\n'));
                                    setShowMergeEditDialog(true);
                                  }}
                                  disabled={manualMergeMutation.isPending}
                                  data-testid={`button-merge-group-${groupIndex}`}
                                >
                                  {manualMergeMutation.isPending ? (
                                    <Loader2 className="h-4 w-4 mr-1 animate-spin" />
                                  ) : (
                                    <Merge className="h-4 w-4 mr-1" />
                                  )}
                                  Edit & Merge
                                </Button>
                              </div>
                            </div>
                          </CardHeader>
                          <CardContent className="space-y-4">
                            {/* Primary Memory - handle both masterEntry object and masterId+masterContent */}
                            {(group.masterEntry || group.masterContent) && (
                              <div className="border border-green-200 dark:border-green-700 rounded p-4 bg-green-50 dark:bg-green-900/20">
                                <div className="flex items-center justify-between mb-2">
                                  <Badge className="bg-green-100 text-green-800 dark:bg-green-900/50 dark:text-green-300">
                                    PRIMARY
                                  </Badge>
                                  <div className="text-xs text-gray-500 dark:text-gray-400">
                                    {group.masterEntry?.confidence != null && `Confidence: ${group.masterEntry.confidence}% | `}
                                    {group.masterEntry && `Importance: ${group.masterEntry.importance || 0}`}
                                  </div>
                                </div>
                                <p className="text-sm text-gray-900 dark:text-gray-100">
                                  {group.masterEntry?.content || group.masterContent}
                                </p>
                                <div className="mt-2 text-xs text-gray-500 dark:text-gray-400">
                                  {group.masterEntry && (
                                    <>Source: {group.masterEntry.source} • {new Date(group.masterEntry.createdAt).toLocaleDateString()}</>
                                  )}
                                  {!group.masterEntry && group.masterId && (
                                    <>ID: {group.masterId.substring(0, 8)}...</>
                                  )}
                                </div>
                              </div>
                            )}
                            
                            {/* Similar Memories */}
                            {group.duplicates.map((memory: any, memoryIndex: number) => (
                              <div key={memory.id} className="border border-gray-200 dark:border-gray-700 rounded p-4 bg-white dark:bg-gray-800">
                                <div className="flex items-center justify-between mb-2">
                                  <Badge variant="outline">
                                    SIMILAR ({Math.round(memory.similarity * 100)}%)
                                  </Badge>
                                  <div className="text-xs text-gray-500 dark:text-gray-400">
                                    {memory.confidence != null && `Confidence: ${memory.confidence}% | `}
                                    Importance: {memory.importance || 0}
                                  </div>
                                </div>
                                <p className="text-sm text-gray-900 dark:text-gray-100">
                                  {memory.content}
                                </p>
                                <div className="mt-2 text-xs text-gray-500 dark:text-gray-400">
                                  Source: {memory.source} • {new Date(memory.createdAt).toLocaleDateString()}
                                </div>
                              </div>
                            ))}
                          </CardContent>
                        </Card>);
                      })}
                    </div>
                  </ScrollArea>
                )}
              </CardContent>
            </Card>
          </TabsContent>

          {/* All Facts */}
          <TabsContent value="all-facts" className="mt-6">
            <Card>
              <CardHeader>
                <CardTitle>All Facts Browser</CardTitle>
                <p className="text-sm text-gray-600 dark:text-gray-300">
                  Browse and manage all facts in Nicky's knowledge base.
                </p>
              </CardHeader>
              <CardContent>
                <ScrollArea className="h-[600px]">
                  <div className="space-y-3">
                    {filteredFacts(allFacts)?.map((fact: MemoryFact) => (
                      <div
                        key={fact.id}
                        className="border border-gray-200 dark:border-gray-700 rounded p-3 bg-white dark:bg-gray-800"
                      >
                        <div className="flex items-start justify-between mb-2">
                          <div className="flex items-center space-x-2">
                            <Badge className={getConfidenceColor(fact.confidence)}>
                              {fact.confidence ?? 0}%
                            </Badge>
                            <Badge variant="outline">{fact.status}</Badge>
                          </div>
                          <FactActions fact={fact} variant="compact" />
                        </div>
                        <p className="text-sm text-gray-900 dark:text-gray-100 mb-2 leading-relaxed">
                          {fact.content}
                        </p>
                        <div className="text-xs text-gray-500 dark:text-gray-400">
                          {fact.supportCount} sources • Importance: {fact.importance} • {fact.source}
                        </div>
                      </div>
                    ))}
                  </div>
                </ScrollArea>
              </CardContent>
            </Card>
          </TabsContent>

          {/* Intelligence Dashboard */}
          <TabsContent value="intelligence" className="mt-6">
            <IntelligenceDashboard />
          </TabsContent>

          {/* Podcast Management */}
          <TabsContent value="podcast" className="mt-6">
            <PodcastManagementPanel />
          </TabsContent>

          {/* Content Sources */}
          <TabsContent value="content-sources" className="mt-6">
            <ContentIngestionPanel profileId={activeProfile?.id} />
          </TabsContent>

          {/* Content Library */}
          <TabsContent value="content-library" className="mt-6">
            <ContentLibraryPanel profileId={activeProfile?.id} />
          </TabsContent>
        </Tabs>
      </div>

      {/* Single Fact Cleaning Dialog */}
      <Dialog open={showSingleCleanDialog} onOpenChange={(open) => !open && setShowSingleCleanDialog(false)}>
        <DialogContent className="sm:max-w-[800px]">
          <DialogHeader>
            <DialogTitle>Preview Wall-of-Text Cleaning</DialogTitle>
            <DialogDescription>
              Review the proposed changes to clean up this wall-of-text fact.
            </DialogDescription>
          </DialogHeader>
          
          {singleCleanPreview && (
            <div className="space-y-4 max-h-[500px] overflow-y-auto">
              <div className="grid grid-cols-1 md:grid-cols-2 gap-4">
                {/* Before */}
                <div className="space-y-2">
                  <h4 className="font-medium text-red-600 dark:text-red-400">Before (Wall-of-Text)</h4>
                  <div className="p-3 border border-red-200 dark:border-red-800 rounded bg-red-50 dark:bg-red-900/20">
                    <p className="text-sm text-gray-900 dark:text-gray-100 whitespace-pre-wrap">
                      {singleCleanPreview.original}
                    </p>
                  </div>
                </div>

                {/* After */}
                <div className="space-y-2">
                  <h4 className="font-medium text-green-600 dark:text-green-400">After (Cleaned)</h4>
                  <div className="p-3 border border-green-200 dark:border-green-800 rounded bg-green-50 dark:bg-green-900/20">
                    <p className="text-sm text-gray-900 dark:text-gray-100 whitespace-pre-wrap">
                      {singleCleanPreview.cleaned}
                    </p>
                  </div>
                </div>
              </div>
            </div>
          )}

          <DialogFooter>
            <Button 
              variant="outline" 
              onClick={() => setShowSingleCleanDialog(false)}
              data-testid="button-cancel-single-clean"
            >
              Cancel
            </Button>
            <Button 
              onClick={() => applySingleCleaningMutation.mutate(singleCleanPreview?.id)}
              disabled={applySingleCleaningMutation.isPending}
              data-testid="button-apply-single-clean"
            >
              {applySingleCleaningMutation.isPending ? (
                <>
                  <Loader2 className="h-4 w-4 mr-2 animate-spin" />
                  Applying...
                </>
              ) : (
                <>
                  <CheckCircle className="h-4 w-4 mr-2" />
                  Apply Cleaning
                </>
              )}
            </Button>
          </DialogFooter>
        </DialogContent>
      </Dialog>

      {/* Edit Fact Dialog */}
      <Dialog open={!!editingFact} onOpenChange={(open) => !open && setEditingFact(null)}>
        <DialogContent className="sm:max-w-[425px]">
          <DialogHeader>
            <DialogTitle>Edit Fact</DialogTitle>
            <DialogDescription>
              Modify the fact content and adjust its confidence level.
            </DialogDescription>
          </DialogHeader>
          <div className="grid gap-4 py-4">
            <div className="grid gap-2">
              <label htmlFor="edit-content" className="text-sm font-medium">
                Content
              </label>
              <Textarea
                id="edit-content"
                value={editContent}
                onChange={(e) => setEditContent(e.target.value)}
                placeholder="Enter fact content..."
                className="min-h-[100px]"
                data-testid="textarea-edit-content"
              />
            </div>
            <div className="grid gap-2">
              <label htmlFor="edit-confidence" className="text-sm font-medium">
                Confidence: {editConfidence}%
              </label>
              <Slider
                id="edit-confidence"
                min={0}
                max={100}
                step={1}
                value={[editConfidence]}
                onValueChange={(value) => setEditConfidence(value[0])}
                className="w-full"
                data-testid="slider-edit-confidence"
              />
              <div className="flex justify-between text-xs text-gray-500">
                <span>0% (False)</span>
                <span>50% (Uncertain)</span>
                <span>100% (Absolutely True)</span>
              </div>
            </div>
          </div>
          <DialogFooter>
            <Button
              variant="outline"
              onClick={() => setEditingFact(null)}
              data-testid="button-cancel-edit"
            >
              Cancel
            </Button>
            <Button
              onClick={saveEditedFact}
              disabled={(updateFactMutation.isPending && updateFactMutation.variables?.factId === editingFact?.id) || !editContent.trim()}
              data-testid="button-save-edit"
            >
              {updateFactMutation.isPending && updateFactMutation.variables?.factId === editingFact?.id ? (
                <>
                  <Loader2 className="h-4 w-4 mr-2 animate-spin" />
                  Saving...
                </>
              ) : (
                "Save Changes"
              )}
            </Button>
          </DialogFooter>
        </DialogContent>
      </Dialog>

      {/* Preview Cleaning Dialog */}
      <Dialog open={showPreviewDialog} onOpenChange={(open) => !open && setShowPreviewDialog(false)}>
        <DialogContent className="max-w-4xl max-h-[80vh] overflow-y-auto">
          <DialogHeader>
            <DialogTitle>Preview Wall-of-Text Cleaning</DialogTitle>
            <DialogDescription>
              Review the proposed changes before applying them. Select which facts you want to clean.
            </DialogDescription>
          </DialogHeader>
          
          <div className="space-y-4">
            {/* Selection Controls */}
            <div className="flex items-center justify-between border-b pb-4">
              <div className="flex items-center space-x-4">
                <Button
                  variant="outline"
                  size="sm"
                  onClick={selectAllPreviews}
                  data-testid="button-select-all-previews"
                >
                  Select All ({cleaningPreviews.length})
                </Button>
                <Button
                  variant="outline"
                  size="sm"
                  onClick={deselectAllPreviews}
                  data-testid="button-deselect-all-previews"
                >
                  Deselect All
                </Button>
              </div>
              <div className="text-sm text-gray-600">
                {selectedPreviewIds.size} of {cleaningPreviews.length} selected
              </div>
            </div>

            {/* Preview List */}
            <ScrollArea className="max-h-96">
              {cleaningPreviews.length === 0 ? (
                <div className="text-center py-8 text-gray-500">
                  No wall-of-text facts found to clean.
                </div>
              ) : (
                <div className="space-y-4">
                  {cleaningPreviews.map((preview) => (
                    <div
                      key={preview.id}
                      className={`border rounded-lg p-4 ${
                        selectedPreviewIds.has(preview.id)
                          ? 'border-blue-500 bg-blue-50 dark:bg-blue-950'
                          : 'border-gray-200 dark:border-gray-700'
                      }`}
                    >
                      <div className="flex items-start space-x-3">
                        <Checkbox
                          checked={selectedPreviewIds.has(preview.id)}
                          onCheckedChange={() => togglePreviewSelection(preview.id)}
                          data-testid={`checkbox-preview-${preview.id}`}
                        />
                        <div className="flex-1 space-y-3">
                          {/* Metadata */}
                          <div className="flex items-center justify-between text-xs text-gray-500">
                            <span>Confidence: {preview.confidence ?? 0}% • Source: {preview.source}</span>
                            <span>{preview.originalLength} → {preview.cleanedLength} chars</span>
                          </div>
                          
                          {/* Before */}
                          <div>
                            <label className="text-sm font-medium text-red-700 dark:text-red-400">
                              📝 Original (Wall-of-Text):
                            </label>
                            <div className="mt-1 p-3 bg-red-50 dark:bg-red-950 border border-red-200 dark:border-red-800 rounded text-sm">
                              {preview.original}
                            </div>
                          </div>
                          
                          {/* Arrow */}
                          <div className="flex justify-center">
                            <div className="text-gray-400">↓</div>
                          </div>
                          
                          {/* After */}
                          <div>
                            <label className="text-sm font-medium text-green-700 dark:text-green-400">
                              ✨ Cleaned Version:
                            </label>
                            <div className="mt-1 p-3 bg-green-50 dark:bg-green-950 border border-green-200 dark:border-green-800 rounded text-sm">
                              {preview.cleaned}
                            </div>
                          </div>
                        </div>
                      </div>
                    </div>
                  ))}
                </div>
              )}
            </ScrollArea>
          </div>

          <DialogFooter>
            <Button
              variant="outline"
              onClick={() => setShowPreviewDialog(false)}
              data-testid="button-cancel-preview"
            >
              Cancel
            </Button>
            <Button
              onClick={applySelectedCleaning}
              disabled={applyCleaningMutation.isPending || selectedPreviewIds.size === 0}
              data-testid="button-apply-cleaning"
            >
              {applyCleaningMutation.isPending ? (
                <>
                  <Loader2 className="h-4 w-4 mr-2 animate-spin" />
                  Applying...
                </>
              ) : (
                `Apply Changes (${selectedPreviewIds.size})`
              )}
            </Button>
          </DialogFooter>
        </DialogContent>
      </Dialog>

      {/* Profile Editing Modal */}
      <Dialog open={isProfileModalOpen} onOpenChange={setIsProfileModalOpen}>
        <DialogContent className="max-w-4xl max-h-[80vh] overflow-y-auto">
          <DialogHeader>
            <DialogTitle>Edit AI Personality Profile</DialogTitle>
            <DialogDescription>
              Modify the core identity, personality traits, and knowledge base for your AI assistant.
              This is the authoritative source that controls all AI responses.
            </DialogDescription>
          </DialogHeader>

          <div className="space-y-6">
            {/* Profile Name */}
            <div className="space-y-2">
              <label className="text-sm font-medium">Profile Name</label>
              <input
                type="text"
                value={profileForm.name}
                onChange={(e) => setProfileForm(prev => ({ ...prev, name: e.target.value }))}
                className="w-full p-2 border rounded-md bg-background"
                placeholder="Enter profile name..."
              />
            </div>

            {/* Core Identity - THE IMPORTANT ONE */}
            <div className="space-y-2">
              <label className="text-sm font-medium text-primary">
                Core Identity & Personality ⭐
              </label>
              <p className="text-xs text-muted-foreground">
                This is the most important field - it defines the AI's personality, speaking style, 
                background, and behavior patterns. Changes here will directly affect Discord responses.
              </p>
              <Textarea
                value={profileForm.coreIdentity}
                onChange={(e) => setProfileForm(prev => ({ ...prev, coreIdentity: e.target.value }))}
                className="w-full h-64 p-3 border rounded-md bg-background font-mono text-sm"
                placeholder="Enter the AI's core identity, personality, background, speaking patterns..."
              />
              <div className="text-xs text-muted-foreground">
                Character count: {profileForm.coreIdentity.length}
              </div>
            </div>

            {/* Knowledge Base */}
            <div className="space-y-2">
              <label className="text-sm font-medium">Knowledge Base</label>
              <p className="text-xs text-muted-foreground">
                Additional context and knowledge that supplements the core identity.
              </p>
              <Textarea
                value={profileForm.knowledgeBase}
                onChange={(e) => setProfileForm(prev => ({ ...prev, knowledgeBase: e.target.value }))}
                className="w-full h-32 p-3 border rounded-md bg-background font-mono text-sm"
                placeholder="Additional knowledge, facts, references..."
              />
            </div>
          </div>

          <DialogFooter className="flex justify-between">
            <Button
              variant="outline"
              onClick={() => setIsProfileModalOpen(false)}
              disabled={updateProfileMutation.isPending}
            >
              Cancel
            </Button>
            <Button
              onClick={handleProfileSave}
              disabled={updateProfileMutation.isPending}
              className="bg-primary hover:bg-primary/90"
            >
              {updateProfileMutation.isPending ? (
                <>
                  <Loader2 className="w-4 h-4 mr-2 animate-spin" />
                  Saving...
                </>
              ) : (
                'Save Changes'
              )}
            </Button>
          </DialogFooter>
        </DialogContent>
      </Dialog>

      {/* Entity Edit Modal */}
      <Dialog open={showEntityEditDialog} onOpenChange={setShowEntityEditDialog}>
        <DialogContent className="max-w-2xl max-h-[80vh] overflow-y-auto">
          <DialogHeader>
            <DialogTitle>
              Edit {editingEntity?.type === 'person' ? 'Person' : editingEntity?.type === 'place' ? 'Place' : 'Event'}
            </DialogTitle>
            <DialogDescription>
              Update the information for this {editingEntity?.type}.
            </DialogDescription>
          </DialogHeader>

          <div className="space-y-4">
            {/* Canonical Name */}
            <div className="space-y-2">
              <label className="text-sm font-medium">Name *</label>
              <Input
                value={entityEditForm.canonicalName}
                onChange={(e) => setEntityEditForm(prev => ({ ...prev, canonicalName: e.target.value }))}
                placeholder="Enter the canonical name..."
                data-testid="input-entity-name"
              />
            </div>

            {/* Disambiguation */}
            <div className="space-y-2">
              <label className="text-sm font-medium">Disambiguation</label>
              <Input
                value={entityEditForm.disambiguation}
                onChange={(e) => setEntityEditForm(prev => ({ ...prev, disambiguation: e.target.value }))}
                placeholder="Brief description to distinguish from others..."
                data-testid="input-entity-disambiguation"
              />
            </div>

            {/* Aliases */}
            <div className="space-y-2">
              <label className="text-sm font-medium">Aliases</label>
              <div className="space-y-2">
                {entityEditForm.aliases.map((alias, index) => (
                  <div key={index} className="flex gap-2">
                    <Input
                      value={alias}
                      onChange={(e) => updateAlias(index, e.target.value)}
                      placeholder="Alternative name or nickname..."
                      data-testid={`input-alias-${index}`}
                    />
                    {entityEditForm.aliases.length > 1 && (
                      <Button
                        size="sm"
                        variant="outline"
                        onClick={() => removeAlias(index)}
                        data-testid={`button-remove-alias-${index}`}
                      >
                        Remove
                      </Button>
                    )}
                  </div>
                ))}
                <Button
                  size="sm"
                  variant="outline"
                  onClick={addAliasField}
                  data-testid="button-add-alias"
                >
                  Add Alias
                </Button>
              </div>
            </div>

            {/* Type-specific fields */}
            {editingEntity?.type === 'person' && (
              <div className="space-y-2">
                <label className="text-sm font-medium">Relationship</label>
                <Input
                  value={entityEditForm.relationship}
                  onChange={(e) => setEntityEditForm(prev => ({ ...prev, relationship: e.target.value }))}
                  placeholder="Relationship to Nicky or role..."
                  data-testid="input-person-relationship"
                />
              </div>
            )}

            {editingEntity?.type === 'place' && (
              <div className="space-y-2">
                <label className="text-sm font-medium">Location Type</label>
                <Input
                  value={entityEditForm.locationType}
                  onChange={(e) => setEntityEditForm(prev => ({ ...prev, locationType: e.target.value }))}
                  placeholder="Type of location (city, restaurant, etc.)..."
                  data-testid="input-place-type"
                />
              </div>
            )}

            {editingEntity?.type === 'event' && (
              <>
                <div className="space-y-2">
                  <label className="text-sm font-medium">Event Date</label>
                  <Input
                    value={entityEditForm.eventDate}
                    onChange={(e) => setEntityEditForm(prev => ({ ...prev, eventDate: e.target.value }))}
                    placeholder="Date or time period..."
                    data-testid="input-event-date"
                  />
                </div>
                <div className="flex items-center space-x-2">
                  <Checkbox
                    checked={entityEditForm.isCanonical}
                    onCheckedChange={(checked) => setEntityEditForm(prev => ({ ...prev, isCanonical: !!checked }))}
                    data-testid="checkbox-event-canonical"
                  />
                  <label className="text-sm">Mark as canonical event</label>
                </div>
              </>
            )}

            {/* Description */}
            <div className="space-y-2">
              <label className="text-sm font-medium">Description</label>
              <Textarea
                value={entityEditForm.description}
                onChange={(e) => setEntityEditForm(prev => ({ ...prev, description: e.target.value }))}
                placeholder="Additional details or context..."
                className="h-24"
                data-testid="input-entity-description"
              />
            </div>
          </div>

          <DialogFooter>
            <Button
              variant="outline"
              onClick={() => setShowEntityEditDialog(false)}
              disabled={updateEntityMutation.isPending}
            >
              Cancel
            </Button>
            <Button
              onClick={handleEntitySave}
              disabled={updateEntityMutation.isPending || !entityEditForm.canonicalName.trim()}
            >
              {updateEntityMutation.isPending ? (
                <>
                  <Loader2 className="w-4 h-4 mr-2 animate-spin" />
                  Saving...
                </>
              ) : (
                'Save Changes'
              )}
            </Button>
          </DialogFooter>
        </DialogContent>
      </Dialog>

      {/* Entity Memories Modal */}
      <Dialog open={showEntityMemoriesDialog} onOpenChange={setShowEntityMemoriesDialog}>
        <DialogContent className="max-w-4xl max-h-[80vh] overflow-y-auto">
          <DialogHeader>
            <DialogTitle>
              Memories for {selectedEntityForMemories?.name}
            </DialogTitle>
            <DialogDescription>
              All memories that mention this {selectedEntityForMemories?.type}
            </DialogDescription>
          </DialogHeader>

          <div className="space-y-4">
            {entityMemoriesLoading ? (
              <div className="flex items-center justify-center py-8">
                <Loader2 className="w-6 h-6 animate-spin mr-2" />
                Loading memories...
              </div>
            ) : entityMemories && entityMemories.length > 0 ? (
              <ScrollArea className="h-[400px]">
                <div className="space-y-3">
                  {entityMemories.map((memory: any) => (
                    <div 
                      key={memory.id} 
                      className="border border-gray-200 dark:border-gray-700 rounded-lg p-4 bg-white dark:bg-gray-800"
                    >
                      <div className="flex items-start justify-between mb-2">
                        <div className="flex items-center space-x-2">
                          <Badge variant="secondary" className="text-xs">
                            {memory.type}
                          </Badge>
                          <Badge variant="outline" className="text-xs">
                            Importance: {memory.importance}
                          </Badge>
                        </div>
                        <div className="text-xs text-gray-500">
                          {new Date(memory.createdAt).toLocaleDateString()}
                        </div>
                      </div>
                      <p className="text-sm text-gray-700 dark:text-gray-300">
                        {memory.content}
                      </p>
                      {memory.source && (
                        <p className="text-xs text-blue-600 dark:text-blue-400 mt-2">
                          Source: {memory.source}
                        </p>
                      )}
                    </div>
                  ))}
                </div>
              </ScrollArea>
            ) : (
              <div className="text-center py-8 text-gray-500">
                <Brain className="w-12 h-12 mx-auto mb-4 opacity-50" />
                <p>No memories found for this {selectedEntityForMemories?.type}.</p>
                <p className="text-sm mt-2">
                  Memories will appear here when they mention "{selectedEntityForMemories?.name}".
                </p>
              </div>
            )}
          </div>

          <DialogFooter>
            <Button
              variant="outline"
              onClick={() => setShowEntityMemoriesDialog(false)}
            >
              Close
            </Button>
          </DialogFooter>
        </DialogContent>
      </Dialog>

      {/* Merge Selection Dialog - Choose which entity to merge with */}
      <Dialog open={showMergeSelectionDialog} onOpenChange={setShowMergeSelectionDialog}>
        <DialogContent className="max-w-3xl max-h-[80vh]">
          <DialogHeader>
            <DialogTitle>Select Entity to Merge With</DialogTitle>
            <DialogDescription>
              Choose which {mergeMode?.type} you want to merge with the selected one.
            </DialogDescription>
          </DialogHeader>

          <ScrollArea className="h-[500px]">
            <div className="space-y-3">
              {mergeMode?.type === 'person' && entities.people
                ?.filter((p: Person) => p.id !== selectedForMerge[0])
                .map((person: Person) => (
                  <div
                    key={person.id}
                    className="border border-gray-200 dark:border-gray-700 rounded-lg p-4 bg-white dark:bg-gray-800 hover:border-purple-400 dark:hover:border-purple-500 cursor-pointer transition-colors"
                    onClick={() => selectMergeTarget(person.id)}
                    data-testid={`select-merge-target-person-${person.id}`}
                  >
                    <div className="flex items-start justify-between">
                      <div className="flex-1">
                        <h3 className="font-semibold text-lg text-gray-900 dark:text-gray-100">
                          {person.canonicalName}
                        </h3>
                        {person.disambiguation && (
                          <p className="text-sm text-gray-600 dark:text-gray-300 mt-1">
                            {person.disambiguation}
                          </p>
                        )}
                        {person.aliases && person.aliases.length > 0 && (
                          <div className="flex flex-wrap gap-1 mt-2">
                            <span className="text-xs text-gray-500">Aliases:</span>
                            {person.aliases.map((alias, index) => (
                              <Badge key={index} variant="outline" className="text-xs">
                                {alias}
                              </Badge>
                            ))}
                          </div>
                        )}
                        {person.description && (
                          <p className="text-sm text-gray-700 dark:text-gray-300 mt-2">
                            {person.description}
                          </p>
                        )}
                      </div>
                      <Button variant="ghost" size="sm">
                        Select →
                      </Button>
                    </div>
                  </div>
                ))}

              {mergeMode?.type === 'place' && entities.places
                ?.filter((p: Place) => p.id !== selectedForMerge[0])
                .map((place: Place) => (
                  <div
                    key={place.id}
                    className="border border-gray-200 dark:border-gray-700 rounded-lg p-4 bg-white dark:bg-gray-800 hover:border-purple-400 dark:hover:border-purple-500 cursor-pointer transition-colors"
                    onClick={() => selectMergeTarget(place.id)}
                    data-testid={`select-merge-target-place-${place.id}`}
                  >
                    <div className="flex items-start justify-between">
                      <div className="flex-1">
                        <h3 className="font-semibold text-lg text-gray-900 dark:text-gray-100">
                          {place.canonicalName}
                        </h3>
                        {place.locationType && (
                          <p className="text-sm text-green-600 dark:text-green-400 mt-1">
                            <strong>Type:</strong> {place.locationType}
                          </p>
                        )}
                        {place.description && (
                          <p className="text-sm text-gray-700 dark:text-gray-300 mt-2">
                            {place.description}
                          </p>
                        )}
                      </div>
                      <Button variant="ghost" size="sm">
                        Select →
                      </Button>
                    </div>
                  </div>
                ))}

              {mergeMode?.type === 'event' && entities.events
                ?.filter((e: Event) => e.id !== selectedForMerge[0])
                .map((event: Event) => (
                  <div
                    key={event.id}
                    className="border border-gray-200 dark:border-gray-700 rounded-lg p-4 bg-white dark:bg-gray-800 hover:border-purple-400 dark:hover:border-purple-500 cursor-pointer transition-colors"
                    onClick={() => selectMergeTarget(event.id)}
                    data-testid={`select-merge-target-event-${event.id}`}
                  >
                    <div className="flex items-start justify-between">
                      <div className="flex-1">
                        <h3 className="font-semibold text-lg text-gray-900 dark:text-gray-100">
                          {event.canonicalName}
                        </h3>
                        {event.eventDate && (
                          <p className="text-sm text-orange-600 dark:text-orange-400 mt-1">
                            <strong>Date:</strong> {event.eventDate}
                          </p>
                        )}
                        {event.description && (
                          <p className="text-sm text-gray-700 dark:text-gray-300 mt-2">
                            {event.description}
                          </p>
                        )}
                      </div>
                      <Button variant="ghost" size="sm">
                        Select →
                      </Button>
                    </div>
                  </div>
                ))}
            </div>
          </ScrollArea>

          <DialogFooter>
            <Button
              variant="outline"
              onClick={() => {
                setShowMergeSelectionDialog(false);
                setMergeMode(null);
                setSelectedForMerge([]);
              }}
            >
              Cancel
            </Button>
          </DialogFooter>
        </DialogContent>
      </Dialog>

      {/* Merge Entities Dialog - Enhanced with editable fields */}
      <Dialog open={showMergeDialog} onOpenChange={setShowMergeDialog}>
        <DialogContent className="max-w-6xl max-h-[90vh] overflow-y-auto">
          <DialogHeader>
            <DialogTitle>Merge {mergeMode?.type === 'person' ? 'People' : mergeMode?.type === 'place' ? 'Places' : 'Events'}</DialogTitle>
            <DialogDescription>
              Review and edit the combined information before merging. The duplicate will be deleted and all memory links transferred.
            </DialogDescription>
          </DialogHeader>

          <div className="grid grid-cols-2 gap-6">
            {/* Original Entities Side-by-Side */}
            <div className="space-y-4">
              <h3 className="font-semibold text-sm text-gray-700 dark:text-gray-300 uppercase">Original Entities</h3>
              {selectedForMerge.map((entityId, index) => {
                const entity = mergeMode?.type === 'person' 
                  ? entities.people?.find((p: Person) => p.id === entityId)
                  : mergeMode?.type === 'place'
                  ? entities.places?.find((p: Place) => p.id === entityId)
                  : entities.events?.find((e: Event) => e.id === entityId);
                
                if (!entity) return null;

                return (
                  <div key={entityId} className="border border-gray-200 dark:border-gray-700 rounded-lg p-4 bg-gray-50 dark:bg-gray-800">
                    <div className="flex items-center gap-2 mb-2">
                      <Badge variant={index === 0 ? "default" : "secondary"}>
                        {index === 0 ? 'Primary' : 'Merging Into Primary'}
                      </Badge>
                    </div>
                    <h4 className="font-semibold text-gray-900 dark:text-gray-100">
                      {entity.canonicalName}
                    </h4>
                    {entity.disambiguation && (
                      <p className="text-xs text-gray-600 dark:text-gray-400 mt-1">
                        {entity.disambiguation}
                      </p>
                    )}
                    {entity.aliases && entity.aliases.length > 0 && (
                      <div className="flex flex-wrap gap-1 mt-2">
                        {entity.aliases.map((alias: string, idx: number) => (
                          <Badge key={idx} variant="outline" className="text-xs">
                            {alias}
                          </Badge>
                        ))}
                      </div>
                    )}
                    {entity.description && (
                      <p className="text-xs text-gray-700 dark:text-gray-300 mt-2">
                        {entity.description}
                      </p>
                    )}
                  </div>
                );
              })}
            </div>

            {/* Editable Combined Data */}
            <div className="space-y-4">
              <h3 className="font-semibold text-sm text-purple-700 dark:text-purple-400 uppercase">
                Combined Result (Editable)
              </h3>
              <div className="space-y-4 border border-purple-300 dark:border-purple-700 rounded-lg p-4 bg-purple-50 dark:bg-purple-900/20">
                <div>
                  <label className="text-sm font-medium">Canonical Name</label>
                  <Input
                    value={mergeForm.canonicalName}
                    onChange={(e) => setMergeForm({ ...mergeForm, canonicalName: e.target.value })}
                    className="mt-1"
                  />
                </div>

                <div>
                  <label className="text-sm font-medium">Disambiguation (optional)</label>
                  <Input
                    value={mergeForm.disambiguation}
                    onChange={(e) => setMergeForm({ ...mergeForm, disambiguation: e.target.value })}
                    placeholder="e.g., 'from episode 42'"
                    className="mt-1"
                  />
                </div>

                <div>
                  <label className="text-sm font-medium">Aliases (combined from both)</label>
                  <div className="space-y-2 mt-1">
                    {mergeForm.aliases.map((alias, index) => (
                      <div key={index} className="flex gap-2">
                        <Input
                          value={alias}
                          onChange={(e) => updateMergeAlias(index, e.target.value)}
                          placeholder="Alias name"
                        />
                        <Button
                          type="button"
                          variant="outline"
                          size="sm"
                          onClick={() => removeMergeAlias(index)}
                        >
                          <Trash2 className="h-4 w-4" />
                        </Button>
                      </div>
                    ))}
                    <Button
                      type="button"
                      variant="outline"
                      size="sm"
                      onClick={addMergeAlias}
                    >
                      <Plus className="h-4 w-4 mr-1" /> Add Alias
                    </Button>
                  </div>
                </div>

                <div>
                  <label className="text-sm font-medium">Description (combined)</label>
                  <Textarea
                    value={mergeForm.description}
                    onChange={(e) => setMergeForm({ ...mergeForm, description: e.target.value })}
                    placeholder="Combined description from both entities"
                    className="mt-1 min-h-[100px]"
                  />
                </div>

                {mergeMode?.type === 'person' && (
                  <div>
                    <label className="text-sm font-medium">Relationship</label>
                    <Input
                      value={mergeForm.relationship}
                      onChange={(e) => setMergeForm({ ...mergeForm, relationship: e.target.value })}
                      placeholder="e.g., friend, family, colleague"
                      className="mt-1"
                    />
                  </div>
                )}

                {mergeMode?.type === 'place' && (
                  <div>
                    <label className="text-sm font-medium">Location Type</label>
                    <Input
                      value={mergeForm.locationType}
                      onChange={(e) => setMergeForm({ ...mergeForm, locationType: e.target.value })}
                      placeholder="e.g., restaurant, city, venue"
                      className="mt-1"
                    />
                  </div>
                )}

                {mergeMode?.type === 'event' && (
                  <>
                    <div>
                      <label className="text-sm font-medium">Event Date</label>
                      <Input
                        value={mergeForm.eventDate}
                        onChange={(e) => setMergeForm({ ...mergeForm, eventDate: e.target.value })}
                        placeholder="e.g., 2024-03-15"
                        className="mt-1"
                      />
                    </div>
                    <div className="flex items-center space-x-2">
                      <Checkbox
                        checked={mergeForm.isCanonical}
                        onCheckedChange={(checked) => setMergeForm({ ...mergeForm, isCanonical: !!checked })}
                      />
                      <label className="text-sm">Is Canonical Event</label>
                    </div>
                  </>
                )}
              </div>
            </div>
          </div>

          <DialogFooter className="mt-6">
            <Button
              variant="outline"
              onClick={() => {
                setShowMergeDialog(false);
                setMergeMode(null);
                setSelectedForMerge([]);
              }}
              disabled={mergeEntitiesMutation.isPending}
            >
              Cancel
            </Button>
            <Button
              onClick={confirmMerge}
              disabled={mergeEntitiesMutation.isPending || !mergeForm.canonicalName.trim()}
              className="bg-purple-600 hover:bg-purple-700"
              data-testid="button-confirm-merge"
            >
              {mergeEntitiesMutation.isPending ? (
                <>
                  <Loader2 className="w-4 h-4 mr-2 animate-spin" />
                  Merging...
                </>
              ) : (
                <>
                  <Merge className="w-4 h-4 mr-2" />
                  Confirm Merge
                </>
              )}
            </Button>
          </DialogFooter>
        </DialogContent>
      </Dialog>

      {/* Merge Edit Dialog */}
      <Dialog open={showMergeEditDialog} onOpenChange={setShowMergeEditDialog}>
        <DialogContent className="max-w-3xl">
          <DialogHeader>
            <DialogTitle>Edit and Merge Duplicate Memories</DialogTitle>
            <DialogDescription>
              All duplicate texts are shown below (one per section). Edit them as needed, then merge into a single memory.
            </DialogDescription>
          </DialogHeader>
          <div className="space-y-4">
            <div>
              <label className="text-sm font-medium text-gray-700 dark:text-gray-300 mb-2 block">
                Combined Text (edit as needed)
              </label>
              <Textarea
                value={mergeEditText}
                onChange={(e) => setMergeEditText(e.target.value)}
                className="min-h-[300px] font-mono text-sm"
                placeholder="Edit the merged content here..."
                data-testid="textarea-merge-edit"
              />
              <p className="text-xs text-gray-500 mt-2">
                Tip: Each duplicate is separated by blank lines. Edit, combine, or rewrite as you see fit.
              </p>
            </div>
          </div>
          <DialogFooter>
            <Button
              variant="outline"
              onClick={() => {
                setShowMergeEditDialog(false);
                setMergeEditGroup(null);
                setMergeEditText("");
              }}
              disabled={manualMergeMutation.isPending}
            >
              Cancel
            </Button>
            <Button
              onClick={() => {
                if (!mergeEditGroup || !mergeEditText.trim()) {
                  toast({
                    title: "Invalid Input",
                    description: "Please provide merged content",
                    variant: "destructive",
                  });
                  return;
                }
                
                // Handle both data structures: masterEntry object or masterId
                const primaryId = mergeEditGroup.masterEntry?.id || mergeEditGroup.masterId || mergeEditGroup.duplicates[0]?.id;
                const duplicateIds = (mergeEditGroup.masterEntry || mergeEditGroup.masterId)
                  ? mergeEditGroup.duplicates.map((d: any) => d.id)
                  : mergeEditGroup.duplicates.slice(1).map((d: any) => d.id);
                
                manualMergeMutation.mutate({
                  primaryId,
                  duplicateIds,
                  mergedContent: mergeEditText.trim()
                });
              }}
              disabled={manualMergeMutation.isPending || !mergeEditText.trim()}
              className="bg-purple-600 hover:bg-purple-700"
              data-testid="button-confirm-merge-edit"
            >
              {manualMergeMutation.isPending ? (
                <>
                  <Loader2 className="w-4 h-4 mr-2 animate-spin" />
                  Merging...
                </>
              ) : (
                <>
                  <Merge className="w-4 h-4 mr-2" />
                  Merge with Edited Text
                </>
              )}
            </Button>
          </DialogFooter>
        </DialogContent>
      </Dialog>
    </div>
  );
}<|MERGE_RESOLUTION|>--- conflicted
+++ resolved
@@ -29,11 +29,8 @@
 import { IntelligenceDashboard } from "@/components/intelligence-dashboard";
 import PodcastManagementPanel from "@/components/podcast-management-panel";
 import SystemOperationsSummary from "@/components/system-operations-summary";
-<<<<<<< HEAD
 import type { ChaosState, MemoryStats, PersonalityState, Document as KnowledgeDocument, TimelineAuditResult } from "@/types";
-=======
 import type { ChaosState, MemoryStats, PersonalityState, Document as KnowledgeDocument } from "@/types";
->>>>>>> 9846cd3f
 
 interface MemoryFact {
   id: string;
@@ -159,7 +156,6 @@
     refetchInterval: 5000,
   });
 
-<<<<<<< HEAD
   const { data: timelineHealth } = useQuery<TimelineAuditResult>({
     queryKey: ['/api/entities/events/timeline-health'],
     refetchInterval: 60000,
@@ -201,8 +197,6 @@
     },
   });
 
-=======
->>>>>>> 9846cd3f
   // Entity system queries
   const { data: entityConfig } = useQuery<EntityConfig>({
     queryKey: ['/api/entities/config'],
@@ -1637,12 +1631,9 @@
           documents={documents}
           chaosState={chaosState}
           personalityState={personalityState}
-<<<<<<< HEAD
           timelineHealth={timelineHealth}
           onRequestTimelineRepair={() => timelineRepairMutation.mutate()}
           timelineRepairPending={timelineRepairMutation.isPending}
-=======
->>>>>>> 9846cd3f
         />
 
         {/* Search Bar & Sorting Controls */}
