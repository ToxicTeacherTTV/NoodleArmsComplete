--- conflicted
+++ resolved
@@ -89,11 +89,6 @@
     reason: string;
     intensityDelta: number;
     suggestedPreset?: string;
-<<<<<<< HEAD
-    presetSuggestion?: string;
-    spiceCap?: 'platform_safe' | 'normal' | 'spicy';
-=======
->>>>>>> 647c6c78
   };
   effectivePersonality: {
     preset: string;
